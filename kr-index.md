---
title: 
layout: kr-default
---

# Deeplearning4j란?

<<<<<<< HEAD
Deeplearning4j는 자바(Java)와 스칼라(Scala)를 위해 작성된 세계 최초의 상용 수준 오픈소스 딥러닝 라이브러리입니다. 연구 목적으로 쓰여진 다른 라이브러리와 달리, Deeplearning4j는 상용 서비스를 위해 설계되었고 하둡(Hadoop)/스파크([Spark](../gpu_aws.html))와 통합해 사용할 수 있습니다. 스카이마인드([Skymind](http://skymind.io))는 Deeplearning4j의 유료 사용자를 지원하는 회사입니다.

Deeplearning4j는 최신 기술을 간편하게 사용하는데 초점을 두었습니다. 특히, 설치와 활용에 있어서 일반적인 문법과 규칙을 사용하였기 때문에 머신 러닝에 대한 깊은 지식이 없는 사람도 빠르게 시제품을 만들 수 있도록 하고 있습니다. 확장성에도 초점을 두어 어떠한 규모의 데이타에도 사용할 수 있습니다. Deeplearning4j는 아파치 2.0 라이센스로 배포되기 때문에 파생된 모든 소스 코드는 저작권이 코드의 작성자에게 귀속됩니다.

지금 바로 Deeplearning4j 예제 코드를 실행해보세요. [빠른 설치 페이지의 안내](http://deeplearning4j.org/kr-quickstart.html)를 따르면 인공 신경망 예제를 실행할 수 있습니다.
=======
Deeplearning4j는 자바(Java)와 스칼라(Scala)를 위해 작성된 세계 최초의 상용 수준 오픈소스 심층학습(딥러닝) 라이브러리입니다. 연구 목적으로 쓰여진 다른 라이브러리와 달리, Deeplearning4j는 상용 서비스를 위해 설계되었고 하둡(Hadoop)/스파크([Spark](../gpu_aws.html))와 통합해 사용할 수 있습니다. 스카이마인드([Skymind](http://skymind.io))는 Deeplearning4j의 유료 사용자를 지원하는 회사입니다.

Deeplearning4j는 최신 기술을 간편하게 사용하는 데 초점을 두었습니다. 특히, 설치와 활용에 있어서 일반적인 문법과 규칙을 사용하였기 때문에 머신 러닝에 대한 깊은 지식이 없는 사람도 빠르게 시제품을 만들 수 있도록 하고 있습니다. 확장성에도 초점을 두어 어떠한 규모의 데이타에도 사용할 수 있습니다. Deeplearning4j는 아파치 2.0 라이센스로 배포되기 때문에 파생된 모든 소스 코드는 저작권이 코드의 작성자에게 귀속됩니다.

지금 바로 Deeplearning4j 예제 코드를 실행해 보세요. [빠른 설치 페이지의 안내](http://deeplearning4j.org/quickstart.html)를 따르면 인공 신경망 예제를 실행할 수 있습니다.
>>>>>>> 47debaa6

### [심층 학습 활용 사례](http://deeplearning4j.org/use_cases.html)

* 얼굴/이미지 인식
* 음성 검색
* 음성 인식 및 음성-문자 변환
* 스팸 메일 필터링 (비정상 행위 탐지)
* 전자 상거래 사기 탐지
* 추천 시스템 (고객관리, 고객 유지, 광고 기술)
* [회귀 분석](http://deeplearning4j.org/linear-regression.html)

### DL4J의 강점

* 다목적 N차원 배열 클래스([n-dimensional array class](http://nd4j.org/))
* [GPU](http://nd4j.org/gpu_native_backends.html) 통합
* [하둡](https://github.com/deeplearning4j/deeplearning4j/tree/master/deeplearning4j-scaleout/hadoop-yarn) 및 [스파크](http://deeplearning4j.org/gpu_aws.html)로 쉽게 [확장 가능](http://deeplearning4j.org/spark.html)
* [카노바(Canova)](http://deeplearning4j.org/canova.html): 기계 학습을 위한 벡터 처리 기술
* [ND4J: Numpy의 두 배 속도를 자랑하는 선형 대수 라이브러리](http://nd4j.org/benchmarking)

Deeplearning4j는 분산 처리와 단일 스레드 처리를 모두 지원합니다. 분산 시스템에서 학습하는 경우 동시에 여러 서버 클러스터에서 학습을 진행할 수 있으며, 결과적으로 대량의 데이터를 신속하게 처리할 수 있습니다.
인공 신경망은 [Iterative Reduce (반복적인 리듀스 작업)](http://deeplearning4j.org/iterativereduce.html)를 통해 병렬로 학습되는데, 이 학습 작업은 자바, [스칼라](http://nd4j.org/scala.html) 및 [Clojure](https://github.com/wildermuthn/d4lj-iris-example-clj/blob/master/src/dl4j_clj_example/core.clj)와 모두 호환됩니다. 이렇게 오픈 스택에서 편하게 사용할 수 있도록 모듈화된 구조 덕분에 Deeplearning4j를 이용해 [마이크로 서비스 아키텍처](http://microservices.io/patterns/microservices.html)에 최초로 딥러닝 기술을 적용하고 있습니다.

### DL4J의 인공 신경망(Neural Networks)

<<<<<<< HEAD
* RBM ([Restricted Boltzmann machines](../kr-restrictedboltzmannmachine.html))
* 컨볼루션 네트워크([CNNs, Convolutional Networks](../kr-convolutionalnets.html)) (이미지에 적용)
* [RNNs/LSTMs](../kr-usingrnns.html) (시계열 데이터, 센서 데이터에 적용)
=======
* [RBMs: Restricted Boltzmann Machines](../kr-restrictedboltzmannmachine.html)
* [인공 신경망](../kr-neuralnet-overview.html)
* [인공 신경망과 회귀](../kr-linear-regression.html)
* [자연어처리: Word2vec](../kr-word2vec.html)
* [컨볼루션 네트워크(CNNs, Convolutional Networks)](../kr-convolutionalnets.html)
* [RNNs/LSTMs](../kr-recurrentnetwork.html) (시계열 데이터, 센서 데이터에 적용)
>>>>>>> 47debaa6
* 재귀 오토인코더([Recursive autoencoders](https://github.com/deeplearning4j/deeplearning4j/blob/master/deeplearning4j-core/src/main/java/org/deeplearning4j/nn/layers/feedforward/autoencoder/recursive/RecursiveAutoEncoder.java))
* [Deep-belief networks](../deepbeliefnetwork.html)
* 딥 오토인코더([Deep autoencoders](http://deeplearning4j.org/deepautoencoder.html)) (자동 질의응답, 데이터 압축에 적용)
* 재귀 뉴럴 텐서 네트워크(Recursive Neural Tensor Networks) (영상, 자연어 분석에 적용)
* 누적 디노이징 오토인코더([Stacked Denoising Autoencoders](http://deeplearning4j.org/stackeddenoisingautoencoder.html))
* 더 자세한 내용은 "[적절한 인공 신경망을 선택하는 방법](http://deeplearning4j.org/neuralnetworktable.html)"을 참고하십시오.

<<<<<<< HEAD
심층 신경망은 여러 가지 머신러닝 작업에서 [최고의 정확도](http://deeplearning4j.org/accuracy.html)를 자랑합니다. 심층 신경망에 관한 자세한 소개는 [개요](http://deeplearning4j.org/neuralnet-overview.html) 페이지를 참고하세요. Deeplearning4j를 이용하면 여러 레이어를 조합하여 다양한 깊이와 종류의 인공 신경망을 쉽게 만들 수 있습니다 (레이어를 조합하는 방법에 따라 RBM, 오토 인코더, CNNs, RNNs 등을 구현할 수 있습니다). 또, 모든 인공 신경망은 CPU 혹은 GPU기반의 하둡/스파크로 분산 처리할 수 있습니다.

=======

심층 신경망은 여러 가지 기계학습 작업에서 [최고의 정확도](http://deeplearning4j.org/accuracy.html)를 자랑합니다. 심층 신경망에 관한 자세한 소개는 [개요](http://deeplearning4j.org/neuralnet-overview.html) 페이지를 참고하세요. Deeplearning4j를 이용하면 여러 층을 조합하여 다양한 깊이와 종류의 인공 신경망을 쉽게 만들 수 있습니다 (층을 조합하는 방법에 따라 RBM, 오토 인코더, CNNs, RNNs 등을 구현할 수 있습니다). 또, 모든 인공 신경망은 CPU 혹은 GPU기반의 하둡/스파크로 분산 처리할 수 있습니다.

>>>>>>> 47debaa6
저희가 그동안 개발한 라이브러리와 그 적용 방법은 아래와 같습니다.

![Alt text](../img/schematic_overview.png)

<<<<<<< HEAD
딥 러닝 네트워크를 설계/학습하는 과정에서 여러분은 수 많은 매개변수를 지정해주어야 하는데, 이 매개변수는 주어진 문제와 상황에 따라 적합하게 설정되어야 합니다. 저희는 자바, [스칼라](https://github.com/deeplearning4j/nd4s) 및 [Clojure](https://github.com/whilo/clj-nd4j) 개발자들이 Deeplearning4j를 도구로써 편리하게 사용할 수 있도록 네트워크의 설계/학습과정에서 지원을 아끼지 않습니다.

간략한 질문이 있다면 [Gitter](https://gitter.im/deeplearning4j/deeplearning4j)를 이용해주세요. 프리미엄 서비스를 원하시면 [Skymind](http://www.skymind.io/contact/)로 연락을 주시기 바랍니다.

=======
심층 신경망을 설계/학습하는 과정에서 여러분은 수많은 매개변수를 지정해주어야 하는데, 이 매개변수는 주어진 문제와 상황에 따라 적합하게 설정되어야 합니다. 저희는 자바, [스칼라](https://github.com/deeplearning4j/nd4s) 및 [Clojure](https://github.com/whilo/clj-nd4j) 개발자들이 Deeplearning4j를 도구로써 편리하게 사용할 수 있도록 설계/학습과정에서 지원을 아끼지 않습니다.

간략한 질문이 있다면 [Gitter](https://gitter.im/deeplearning4j/deeplearning4j)를 이용해 주세요. 프리미엄 서비스를 원하시면 [Skymind](http://www.skymind.io/contact/)로 연락을 주시기 바랍니다.

>>>>>>> 47debaa6
[ND4J는 저희가 사용하는 자바 기반 연산 엔진입니다](http://nd4j.org/). 크기가 큰 행렬을 다루는 경우 벤치마크에서 [ND4J는 Numpy 대비 대략 두 배 가까이 빠른 연산성능](http://nd4j.org/benchmarking)을 보여줍니다. 

![Alt text](../img/logos_8.png)<|MERGE_RESOLUTION|>--- conflicted
+++ resolved
@@ -5,23 +5,15 @@
 
 # Deeplearning4j란?
 
-<<<<<<< HEAD
-Deeplearning4j는 자바(Java)와 스칼라(Scala)를 위해 작성된 세계 최초의 상용 수준 오픈소스 딥러닝 라이브러리입니다. 연구 목적으로 쓰여진 다른 라이브러리와 달리, Deeplearning4j는 상용 서비스를 위해 설계되었고 하둡(Hadoop)/스파크([Spark](../gpu_aws.html))와 통합해 사용할 수 있습니다. 스카이마인드([Skymind](http://skymind.io))는 Deeplearning4j의 유료 사용자를 지원하는 회사입니다.
-
-Deeplearning4j는 최신 기술을 간편하게 사용하는데 초점을 두었습니다. 특히, 설치와 활용에 있어서 일반적인 문법과 규칙을 사용하였기 때문에 머신 러닝에 대한 깊은 지식이 없는 사람도 빠르게 시제품을 만들 수 있도록 하고 있습니다. 확장성에도 초점을 두어 어떠한 규모의 데이타에도 사용할 수 있습니다. Deeplearning4j는 아파치 2.0 라이센스로 배포되기 때문에 파생된 모든 소스 코드는 저작권이 코드의 작성자에게 귀속됩니다.
-
-지금 바로 Deeplearning4j 예제 코드를 실행해보세요. [빠른 설치 페이지의 안내](http://deeplearning4j.org/kr-quickstart.html)를 따르면 인공 신경망 예제를 실행할 수 있습니다.
-=======
 Deeplearning4j는 자바(Java)와 스칼라(Scala)를 위해 작성된 세계 최초의 상용 수준 오픈소스 심층학습(딥러닝) 라이브러리입니다. 연구 목적으로 쓰여진 다른 라이브러리와 달리, Deeplearning4j는 상용 서비스를 위해 설계되었고 하둡(Hadoop)/스파크([Spark](../gpu_aws.html))와 통합해 사용할 수 있습니다. 스카이마인드([Skymind](http://skymind.io))는 Deeplearning4j의 유료 사용자를 지원하는 회사입니다.
 
 Deeplearning4j는 최신 기술을 간편하게 사용하는 데 초점을 두었습니다. 특히, 설치와 활용에 있어서 일반적인 문법과 규칙을 사용하였기 때문에 머신 러닝에 대한 깊은 지식이 없는 사람도 빠르게 시제품을 만들 수 있도록 하고 있습니다. 확장성에도 초점을 두어 어떠한 규모의 데이타에도 사용할 수 있습니다. Deeplearning4j는 아파치 2.0 라이센스로 배포되기 때문에 파생된 모든 소스 코드는 저작권이 코드의 작성자에게 귀속됩니다.
 
 지금 바로 Deeplearning4j 예제 코드를 실행해 보세요. [빠른 설치 페이지의 안내](http://deeplearning4j.org/quickstart.html)를 따르면 인공 신경망 예제를 실행할 수 있습니다.
->>>>>>> 47debaa6
 
 ### [심층 학습 활용 사례](http://deeplearning4j.org/use_cases.html)
 
-* 얼굴/이미지 인식
+* [얼굴/이미지 인식](../facial-reconstruction-tutorial.html)
 * 음성 검색
 * 음성 인식 및 음성-문자 변환
 * 스팸 메일 필터링 (비정상 행위 탐지)
@@ -42,18 +34,12 @@
 
 ### DL4J의 인공 신경망(Neural Networks)
 
-<<<<<<< HEAD
-* RBM ([Restricted Boltzmann machines](../kr-restrictedboltzmannmachine.html))
-* 컨볼루션 네트워크([CNNs, Convolutional Networks](../kr-convolutionalnets.html)) (이미지에 적용)
-* [RNNs/LSTMs](../kr-usingrnns.html) (시계열 데이터, 센서 데이터에 적용)
-=======
 * [RBMs: Restricted Boltzmann Machines](../kr-restrictedboltzmannmachine.html)
 * [인공 신경망](../kr-neuralnet-overview.html)
 * [인공 신경망과 회귀](../kr-linear-regression.html)
 * [자연어처리: Word2vec](../kr-word2vec.html)
 * [컨볼루션 네트워크(CNNs, Convolutional Networks)](../kr-convolutionalnets.html)
 * [RNNs/LSTMs](../kr-recurrentnetwork.html) (시계열 데이터, 센서 데이터에 적용)
->>>>>>> 47debaa6
 * 재귀 오토인코더([Recursive autoencoders](https://github.com/deeplearning4j/deeplearning4j/blob/master/deeplearning4j-core/src/main/java/org/deeplearning4j/nn/layers/feedforward/autoencoder/recursive/RecursiveAutoEncoder.java))
 * [Deep-belief networks](../deepbeliefnetwork.html)
 * 딥 오토인코더([Deep autoencoders](http://deeplearning4j.org/deepautoencoder.html)) (자동 질의응답, 데이터 압축에 적용)
@@ -61,29 +47,17 @@
 * 누적 디노이징 오토인코더([Stacked Denoising Autoencoders](http://deeplearning4j.org/stackeddenoisingautoencoder.html))
 * 더 자세한 내용은 "[적절한 인공 신경망을 선택하는 방법](http://deeplearning4j.org/neuralnetworktable.html)"을 참고하십시오.
 
-<<<<<<< HEAD
-심층 신경망은 여러 가지 머신러닝 작업에서 [최고의 정확도](http://deeplearning4j.org/accuracy.html)를 자랑합니다. 심층 신경망에 관한 자세한 소개는 [개요](http://deeplearning4j.org/neuralnet-overview.html) 페이지를 참고하세요. Deeplearning4j를 이용하면 여러 레이어를 조합하여 다양한 깊이와 종류의 인공 신경망을 쉽게 만들 수 있습니다 (레이어를 조합하는 방법에 따라 RBM, 오토 인코더, CNNs, RNNs 등을 구현할 수 있습니다). 또, 모든 인공 신경망은 CPU 혹은 GPU기반의 하둡/스파크로 분산 처리할 수 있습니다.
-
-=======
 
 심층 신경망은 여러 가지 기계학습 작업에서 [최고의 정확도](http://deeplearning4j.org/accuracy.html)를 자랑합니다. 심층 신경망에 관한 자세한 소개는 [개요](http://deeplearning4j.org/neuralnet-overview.html) 페이지를 참고하세요. Deeplearning4j를 이용하면 여러 층을 조합하여 다양한 깊이와 종류의 인공 신경망을 쉽게 만들 수 있습니다 (층을 조합하는 방법에 따라 RBM, 오토 인코더, CNNs, RNNs 등을 구현할 수 있습니다). 또, 모든 인공 신경망은 CPU 혹은 GPU기반의 하둡/스파크로 분산 처리할 수 있습니다.
 
->>>>>>> 47debaa6
 저희가 그동안 개발한 라이브러리와 그 적용 방법은 아래와 같습니다.
 
 ![Alt text](../img/schematic_overview.png)
 
-<<<<<<< HEAD
-딥 러닝 네트워크를 설계/학습하는 과정에서 여러분은 수 많은 매개변수를 지정해주어야 하는데, 이 매개변수는 주어진 문제와 상황에 따라 적합하게 설정되어야 합니다. 저희는 자바, [스칼라](https://github.com/deeplearning4j/nd4s) 및 [Clojure](https://github.com/whilo/clj-nd4j) 개발자들이 Deeplearning4j를 도구로써 편리하게 사용할 수 있도록 네트워크의 설계/학습과정에서 지원을 아끼지 않습니다.
-
-간략한 질문이 있다면 [Gitter](https://gitter.im/deeplearning4j/deeplearning4j)를 이용해주세요. 프리미엄 서비스를 원하시면 [Skymind](http://www.skymind.io/contact/)로 연락을 주시기 바랍니다.
-
-=======
 심층 신경망을 설계/학습하는 과정에서 여러분은 수많은 매개변수를 지정해주어야 하는데, 이 매개변수는 주어진 문제와 상황에 따라 적합하게 설정되어야 합니다. 저희는 자바, [스칼라](https://github.com/deeplearning4j/nd4s) 및 [Clojure](https://github.com/whilo/clj-nd4j) 개발자들이 Deeplearning4j를 도구로써 편리하게 사용할 수 있도록 설계/학습과정에서 지원을 아끼지 않습니다.
 
 간략한 질문이 있다면 [Gitter](https://gitter.im/deeplearning4j/deeplearning4j)를 이용해 주세요. 프리미엄 서비스를 원하시면 [Skymind](http://www.skymind.io/contact/)로 연락을 주시기 바랍니다.
 
->>>>>>> 47debaa6
 [ND4J는 저희가 사용하는 자바 기반 연산 엔진입니다](http://nd4j.org/). 크기가 큰 행렬을 다루는 경우 벤치마크에서 [ND4J는 Numpy 대비 대략 두 배 가까이 빠른 연산성능](http://nd4j.org/benchmarking)을 보여줍니다. 
 
 ![Alt text](../img/logos_8.png)