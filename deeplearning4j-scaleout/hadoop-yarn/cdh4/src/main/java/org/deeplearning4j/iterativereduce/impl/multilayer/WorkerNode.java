package org.deeplearning4j.iterativereduce.impl.multilayer;

import java.io.IOException;
import java.util.List;



import org.apache.commons.lang3.time.StopWatch;
import org.apache.hadoop.conf.Configuration;
import org.apache.hadoop.util.ToolRunner;
import org.deeplearning4j.datasets.iterator.DataSetIterator;
import org.deeplearning4j.iterativereduce.impl.ParameterVectorUpdateable;
import org.deeplearning4j.iterativereduce.runtime.ComputableWorker;
import org.deeplearning4j.iterativereduce.runtime.io.RecordParser;
import org.deeplearning4j.iterativereduce.runtime.io.SVMLightHDFSDataSetIterator;
import org.deeplearning4j.iterativereduce.runtime.io.TextRecordParser;
import org.deeplearning4j.iterativereduce.runtime.yarn.appworker.ApplicationWorker;

import org.deeplearning4j.nn.conf.DeepLearningConfigurable;
import org.deeplearning4j.nn.conf.MultiLayerConfiguration;
import org.deeplearning4j.nn.multilayer.MultiLayerNetwork;
import org.nd4j.linalg.dataset.DataSet;
import org.slf4j.Logger;
import org.slf4j.LoggerFactory;




/**
 * Base IterativeReduce worker node
 *
 * @author josh
 *
 */
public class WorkerNode implements ComputableWorker<ParameterVectorUpdateable>,DeepLearningConfigurable {

    private MultiLayerNetwork multiLayerNetwork;
    private static Logger log = LoggerFactory.getLogger(WorkerNode.class);
    private TextRecordParser recordParser;
    private DataSetIterator hdfsDataSetIterator = null;
    private long totalRecordsProcessed = 0;
    StopWatch totalRunTimeWatch = new StopWatch();
    StopWatch batchWatch = new StopWatch();

    // confs (for now, may get rid of later)
    private int batchSize = 20;
    private int numberFeatures = 10;
    private int numberClasses = 2;


    /**
     *
     * - app.iteration.count
     * 		- indicates how many times we're going to call the workers
     *
     */
    @Override
    public ParameterVectorUpdateable compute() {
        log.info("Worker > Compute() -------------------------- ");

        DataSet hdfs_recordBatch = null; //this.hdfs_fetcher.next();

        if ( this.hdfsDataSetIterator.hasNext() ) {
            hdfs_recordBatch = this.hdfsDataSetIterator.next();
            if (hdfs_recordBatch.getFeatures().rows() > 0) {
<<<<<<< HEAD

                log.info("Rows: " + hdfs_recordBatch.numExamples() + ", inputs: " + hdfs_recordBatch.numInputs() + ", " + hdfs_recordBatch);

=======
            	
>>>>>>> a2dfdca3
                // calc stats on number records processed
                this.totalRecordsProcessed += hdfs_recordBatch.getFeatures().rows();
                batchWatch.reset();
                batchWatch.start();
                this.multiLayerNetwork.fit( hdfs_recordBatch );
                batchWatch.stop();
                log.info("Worker > Processed Total " + this.totalRecordsProcessed + ", Batch Time " + batchWatch.toString() + " Total Time " + totalRunTimeWatch.toString());
            }
            else {
                // in case we get a blank line
                log.info("Worker > Idle pass, no records left to process");

            }

        }
        else {

            log.info("Worker > Idle pass, no records left to process");

        }


        return new ParameterVectorUpdateable(multiLayerNetwork.params());
    }



    @Override
    public ParameterVectorUpdateable compute(List<ParameterVectorUpdateable> arg0) {
        return compute();

    }

    @Override
    public ParameterVectorUpdateable getResults() {
        return new ParameterVectorUpdateable(multiLayerNetwork.params());
    }

    /**
     *
     *
     */
    @Override
    public void setRecordParser(RecordParser lineParser) {

        this.recordParser = (TextRecordParser) lineParser;

        // we're assuming SVMLight for current tests
        try {
            this.hdfsDataSetIterator = new SVMLightHDFSDataSetIterator( this.batchSize, 1, this.recordParser, this.numberFeatures, this.numberClasses );
        } catch (IOException e) {
            // TODO Auto-generated catch block
            e.printStackTrace();
        }



    }

    /**
     * setup the local DBN instance based on conf params
     *
     *
     *
     */
    @Override
    public void setup(Configuration conf) {

        log.info("Worker-Conf: " + conf.get(MULTI_LAYER_CONF));

        this.batchSize = conf.getInt("org.deeplearning4j.batchSize", 10);
        this.numberClasses = conf.getInt("org.deeplearning4j.numberClasses", 2);
        this.numberFeatures = conf.getInt("org.deeplearning4j.features", 5);



        log.info("Classes: " + this.numberClasses + ", Features: " + this.numberFeatures);

        MultiLayerConfiguration conf2 = MultiLayerConfiguration.fromJson( conf.get(MULTI_LAYER_CONF));
        multiLayerNetwork = new MultiLayerNetwork(conf2);


    }

    /**
     * Collect the update from the master node and apply it to the local
     * parameter vector
     *
     * TODO: check the state changes of the incoming message!
     *
     */
    @Override
    public void update(ParameterVectorUpdateable masterUpdateUpdateable) {
        multiLayerNetwork.setParameters(masterUpdateUpdateable.get());
    }




    /**
     * Dev note: this method seems complete 
     *
     * @param args
     * @throws Exception
     */
    public static void main(String[] args) throws Exception {

        TextRecordParser parser = new TextRecordParser();
        WorkerNode wn = new WorkerNode();
        ApplicationWorker<ParameterVectorUpdateable> aw = new ApplicationWorker<>(parser, wn, ParameterVectorUpdateable.class);

        ToolRunner.run(aw, args);

    }


    @Override
    public void setup(org.deeplearning4j.nn.conf.Configuration conf) {

    }
}<|MERGE_RESOLUTION|>--- conflicted
+++ resolved
@@ -63,13 +63,10 @@
         if ( this.hdfsDataSetIterator.hasNext() ) {
             hdfs_recordBatch = this.hdfsDataSetIterator.next();
             if (hdfs_recordBatch.getFeatures().rows() > 0) {
-<<<<<<< HEAD
 
                 log.info("Rows: " + hdfs_recordBatch.numExamples() + ", inputs: " + hdfs_recordBatch.numInputs() + ", " + hdfs_recordBatch);
 
-=======
-            	
->>>>>>> a2dfdca3
+
                 // calc stats on number records processed
                 this.totalRecordsProcessed += hdfs_recordBatch.getFeatures().rows();
                 batchWatch.reset();
