/*
 *
 *  * Copyright 2015 Skymind,Inc.
 *  *
 *  *    Licensed under the Apache License, Version 2.0 (the "License");
 *  *    you may not use this file except in compliance with the License.
 *  *    You may obtain a copy of the License at
 *  *
 *  *        http://www.apache.org/licenses/LICENSE-2.0
 *  *
 *  *    Unless required by applicable law or agreed to in writing, software
 *  *    distributed under the License is distributed on an "AS IS" BASIS,
 *  *    WÏITHOUT WARRANTIES OR CONDITIONS OF ANY KIND, either express or implied.
 *  *    See the License for the specific language governing permissions and
 *  *    limitations under the License.
 *
 */

package org.deeplearning4j.spark.impl.multilayer;

import org.apache.spark.Accumulator;
import org.apache.spark.SparkContext;
import org.apache.spark.api.java.JavaDoubleRDD;
import org.apache.spark.api.java.JavaPairRDD;
import org.apache.spark.api.java.JavaRDD;
import org.apache.spark.api.java.JavaSparkContext;
import org.apache.spark.api.java.function.DoubleFunction;
import org.apache.spark.broadcast.Broadcast;
import org.apache.spark.mllib.linalg.Matrix;
import org.apache.spark.mllib.linalg.Vector;
import org.apache.spark.mllib.regression.LabeledPoint;
import org.canova.api.records.reader.RecordReader;
import org.deeplearning4j.eval.Evaluation;
import org.deeplearning4j.nn.api.Updater;
import org.deeplearning4j.nn.conf.MultiLayerConfiguration;
import org.deeplearning4j.nn.conf.NeuralNetConfiguration;
import org.deeplearning4j.nn.conf.layers.FeedForwardLayer;
import org.deeplearning4j.nn.gradient.Gradient;
import org.deeplearning4j.nn.multilayer.MultiLayerNetwork;
import org.deeplearning4j.nn.updater.UpdaterCreator;
import org.deeplearning4j.nn.updater.aggregate.UpdaterAggregator;
import org.deeplearning4j.spark.canova.RecordReaderFunction;
import org.deeplearning4j.spark.impl.common.Adder;
import org.deeplearning4j.spark.impl.common.BestScoreAccumulator;
import org.deeplearning4j.spark.impl.common.gradient.GradientAdder;
import org.deeplearning4j.spark.impl.common.misc.GradientFromTupleFunction;
import org.deeplearning4j.spark.impl.common.misc.INDArrayFromTupleFunction;
import org.deeplearning4j.spark.impl.common.misc.UpdaterFromGradientTupleFunction;
import org.deeplearning4j.spark.impl.common.misc.UpdaterFromTupleFunction;
import org.deeplearning4j.spark.impl.common.updater.UpdaterAggregatorCombiner;
import org.deeplearning4j.spark.impl.common.updater.UpdaterElementCombiner;
import org.deeplearning4j.spark.impl.multilayer.evaluation.EvaluateFlatMapFunction;
import org.deeplearning4j.spark.impl.multilayer.evaluation.EvaluationReduceFunction;
import org.deeplearning4j.spark.impl.multilayer.gradientaccum.GradientAccumFlatMap;
import org.deeplearning4j.spark.impl.multilayer.scoring.ScoreExamplesFunction;
import org.deeplearning4j.spark.impl.multilayer.scoring.ScoreExamplesWithKeyFunction;
import org.deeplearning4j.spark.util.MLLibUtil;
import org.deeplearning4j.util.ModelSerializer;
import org.nd4j.linalg.api.ndarray.INDArray;
import org.nd4j.linalg.dataset.DataSet;
import org.nd4j.linalg.heartbeat.Heartbeat;
import org.nd4j.linalg.heartbeat.reports.Environment;
import org.nd4j.linalg.heartbeat.reports.Event;
import org.nd4j.linalg.heartbeat.reports.Task;
import org.nd4j.linalg.heartbeat.utils.EnvironmentUtils;
import org.slf4j.Logger;
import org.slf4j.LoggerFactory;
import scala.Tuple2;
import scala.Tuple3;

import java.io.Serializable;
import java.util.List;

/**
 * Master class for spark
 *
 * @author Adam Gibson
 */
public class SparkDl4jMultiLayer implements Serializable {

    public static final int DEFAULT_EVAL_SCORE_BATCH_SIZE = 50;
    private transient SparkContext sparkContext;
    private transient JavaSparkContext sc;
    private MultiLayerConfiguration conf;
    private MultiLayerNetwork network;
    private Broadcast<INDArray> params;
    private Broadcast<Updater> updater;
    private boolean averageEachIteration = false;
    public final static String AVERAGE_EACH_ITERATION = "org.deeplearning4j.spark.iteration.average";
    public final static String ACCUM_GRADIENT = "org.deeplearning4j.spark.iteration.accumgrad";
    public final static String DIVIDE_ACCUM_GRADIENT = "org.deeplearning4j.spark.iteration.dividegrad";

    private Accumulator<Double> bestScoreAcc = null;
    private double lastScore;
    private transient boolean initDone = false;

    private static final Logger log = LoggerFactory.getLogger(SparkDl4jMultiLayer.class);

    /**
     * Instantiate a multi layer spark instance
     * with the given context and network.
     * This is the prediction constructor
     * @param sparkContext  the spark context to use
     * @param network the network to use
     */
    public SparkDl4jMultiLayer(SparkContext sparkContext, MultiLayerNetwork network) {
        this(new JavaSparkContext(sparkContext),network);
    }

    public SparkDl4jMultiLayer(JavaSparkContext javaSparkContext, MultiLayerNetwork network){
        this.sparkContext = javaSparkContext.sc();
        sc = javaSparkContext;
        this.conf = network.getLayerWiseConfigurations().clone();
        this.network = network;
        this.network.init();
        this.updater = sc.broadcast(network.getUpdater());
        this.averageEachIteration = sparkContext.conf().getBoolean(AVERAGE_EACH_ITERATION,false);
        this.bestScoreAcc = BestScoreAccumulator.create(sparkContext);
    }

    /**
     * Training constructor. Instantiate with a configuration
     * @param sparkContext the spark context to use
     * @param conf the configuration of the network
     */
    public SparkDl4jMultiLayer(SparkContext sparkContext, MultiLayerConfiguration conf) {
        this.sparkContext = sparkContext;
        sc = new JavaSparkContext(this.sparkContext);
        this.conf = conf.clone();
        this.network = new MultiLayerNetwork(conf);
        this.network.init();
        this.averageEachIteration = sparkContext.conf().getBoolean(AVERAGE_EACH_ITERATION, false);
        this.bestScoreAcc = BestScoreAccumulator.create(sparkContext);
        this.updater = sc.broadcast(network.getUpdater());
    }

    /**
     * Training constructor. Instantiate with a configuration
     * @param sc the spark context to use
     * @param conf the configuration of the network
     */
    public SparkDl4jMultiLayer(JavaSparkContext sc, MultiLayerConfiguration conf) {
        this(sc.sc(),conf);
    }

    /**Train a multi layer network based on data loaded from a text file + {@link RecordReader}.
     * This method splits the entire data set at once
     * @param path the path to the text file
     * @param labelIndex the label index
     * @param recordReader the record reader to parse results
     * @return {@link MultiLayerNetwork}
     * @see #fit(String, int, RecordReader, int, int, int)
     */
    public MultiLayerNetwork fit(String path,int labelIndex,RecordReader recordReader) {
        JavaRDD<DataSet> points = loadFromTextFile(path, labelIndex, recordReader);
        return fitDataSet(points);
    }

    /**Train a multi layer network based on data loaded from a text file + {@link RecordReader}.
     * This method splits the data into approximately {@code examplesPerFit} sized splits, and trains on each split.
     * one after the other. See {@link #fitDataSet(JavaRDD, int, int, int)} for further details.<br>
     * Note: Compared to {@link #fit(String, int, RecordReader, int, int, int)}, this method persists and then counts the data set
     * size directly. This is usually OK, though if the data set does not fit in memory, this can result in some overhead due
     * to the data being loaded multiple times (once for count, once for fitting), as compared to providing the data set
     * size to the {@link #fit(String, int, RecordReader, int, int, int)} method
     * @param path the path to the text file
     * @param labelIndex the label index
     * @param recordReader the record reader to parse results
     * @param examplesPerFit Number of examples to fit on at each iteration
     * @param numPartitions Number of partitions to divide each subset of the data into (for best results, this  should be
     *                      equal to the number of executors)
     * @return {@link MultiLayerNetwork}
     */
    public MultiLayerNetwork fit(String path, int labelIndex, RecordReader recordReader, int examplesPerFit, int numPartitions){
        JavaRDD<DataSet> points = loadFromTextFile(path, labelIndex, recordReader);
        points.cache();
        int count = (int)points.count();
        return fitDataSet(points, examplesPerFit, count, numPartitions);
    }

    /**Train a multi layer network based on data loaded from a text file + {@link RecordReader}.
     * This method splits the data into approximately {@code examplesPerFit} sized splits, and trains on each split.
     * one after the other. See {@link #fitDataSet(JavaRDD, int, int, int)} for further details.
     * @param path the path to the text file
     * @param labelIndex the label index
     * @param recordReader the record reader to parse results
     * @param examplesPerFit Number of examples to fit on at each iteration (divided between all executors)
     * @param numPartitions Number of partitions to divide each subset of the data into (for best results, this  should be
     *                      equal to the number of executors)
     * @return {@link MultiLayerNetwork}
     * @see #fit(String, int, RecordReader, int, int)
     */
    public MultiLayerNetwork fit(String path,int labelIndex,RecordReader recordReader, int examplesPerFit, int totalExamples, int numPartitions ) {
        JavaRDD<DataSet> points = loadFromTextFile(path, labelIndex, recordReader);
        return fitDataSet(points, examplesPerFit, totalExamples, numPartitions);
    }

    private JavaRDD<DataSet> loadFromTextFile(String path, int labelIndex, RecordReader recordReader ){
        JavaRDD<String> lines = sc.textFile(path);
        // gotta map this to a Matrix/INDArray
        FeedForwardLayer outputLayer = (FeedForwardLayer) conf.getConf(conf.getConfs().size() - 1).getLayer();
        return lines.map(new RecordReaderFunction(recordReader, labelIndex, outputLayer.getNOut()));
    }

    public MultiLayerNetwork getNetwork() {
        return network;
    }

    public void setNetwork(MultiLayerNetwork network) {
        this.network = network;
    }

    /**
     * Predict the given feature matrix
     * @param features the given feature matrix
     * @return the predictions
     */
    public Matrix predict(Matrix features) {
        return MLLibUtil.toMatrix(network.output(MLLibUtil.toMatrix(features)));
    }


    /**
     * Predict the given vector
     * @param point the vector to predict
     * @return the predicted vector
     */
    public Vector predict(Vector point) {
        return MLLibUtil.toVector(network.output(MLLibUtil.toVector(point)));
    }

    /**
     * Fit the given rdd given the context.
     * This will convert the labeled points
     * to the internal dl4j format and train the model on that
     * @param rdd the rdd to fitDataSet
     * @return the multi layer network that was fitDataSet
     */
    public MultiLayerNetwork fit(JavaRDD<LabeledPoint> rdd,int batchSize) {
        FeedForwardLayer outputLayer = (FeedForwardLayer) conf.getConf(conf.getConfs().size() - 1).getLayer();
        return fitDataSet(MLLibUtil.fromLabeledPoint(rdd, outputLayer.getNOut(), batchSize));
    }


    /**
     * Fit the given rdd given the context.
     * This will convert the labeled points
     * to the internal dl4j format and train the model on that
     * @param sc the org.deeplearning4j.spark context
     * @param rdd the rdd to fitDataSet
     * @return the multi layer network that was fitDataSet
     */
    public MultiLayerNetwork fit(JavaSparkContext sc,JavaRDD<LabeledPoint> rdd) {
        FeedForwardLayer outputLayer = (FeedForwardLayer) conf.getConf(conf.getConfs().size() - 1).getLayer();
        return fitDataSet(MLLibUtil.fromLabeledPoint(sc, rdd, outputLayer.getNOut()));
    }

    /** Equivalent to {@link #fitDataSet(JavaRDD, int, int, int)}, but persist and count the size of the data set first,
     * instead of requiring the data set size to be provided externally.
     * <b>Note</b>: In some cases, it may be more efficient to count the size of the data set earlier in the pipeline and
     * provide this count to the {@link #fitDataSet(JavaRDD, int, int, int)} method, as counting on the {@code JavaRDD<DataSet>}
     * requires a full pass of the data pipeline. In cases where the entire {@code JavaRDD<DataSet>} does not fit in memory, this
     * approach can result in multiple passes being done over the data, potentially degrading performance
     * @param rdd Data to train on
     * @param examplesPerFit Number of examples to learn on (between averaging) across all executors. For example, if set to
     *                       1000 and rdd.count() == 10k, then we do 10 sets of learning, each on 1000 examples.
     *                       To use all examples, set maxExamplesPerFit to Integer.MAX_VALUE
     * @param numPartitions number of partitions to divide the data in to. For  best results, this should be equal to the number
     *                      of executors
     * @return Trained network
     */
    public MultiLayerNetwork fitDataSet(JavaRDD<DataSet> rdd, int examplesPerFit, int numPartitions ){
        rdd.cache();
        int count = (int)rdd.count();

        return fitDataSet(rdd, examplesPerFit, count, numPartitions);
    }

    /**Fit the data, splitting into smaller data subsets if necessary. This allows large {@code JavaRDD<DataSet>}s)
     * to be trained as a set of smaller steps instead of all together.<br>
     * Using this method, training progresses as follows:<br>
     * train on {@code examplesPerFit} examples -> average parameters -> train on {@code examplesPerFit} -> average
     * parameters etc until entire data set has been processed<br>
     * <em>Note</em>: The actual number of splits for the input data is based on rounding up.<br>
     * Suppose {@code examplesPerFit}=1000, with {@code rdd.count()}=1200. Then, we round up to 2000 examples, and the
     * network will then be fit in two steps (as 2000/1000=2), with 1200/2=600 examples at each step. These 600 examples
     * will then be distributed approximately equally (no guarantees) amongst each executor/core for training.
     *
     * @param rdd Data to train on
     * @param examplesPerFit Number of examples to learn on (between averaging) across all executors. For example, if set to
     *                       1000 and rdd.count() == 10k, then we do 10 sets of learning, each on 1000 examples.
     *                       To use all examples, set maxExamplesPerFit to Integer.MAX_VALUE
     * @param totalExamples total number of examples in the data RDD
     * @param numPartitions number of partitions to divide the data in to. For best results, this should be equal to the
     *                      number of executors
     * @return Trained network
     */
    public MultiLayerNetwork fitDataSet(JavaRDD<DataSet> rdd, int examplesPerFit, int totalExamples, int numPartitions ){
        int nSplits;
        if(examplesPerFit == Integer.MAX_VALUE || examplesPerFit >= totalExamples ) nSplits = 1;
        else {
            if(totalExamples%examplesPerFit==0){
                nSplits = (totalExamples / examplesPerFit);
            } else {
                nSplits = (totalExamples/ examplesPerFit) + 1;
            }
        }

        if(nSplits == 1){
            fitDataSet(rdd);
        } else {
            double[] splitWeights = new double[nSplits];
            for( int i=0; i<nSplits; i++ ) splitWeights[i] = 1.0 / nSplits;
            JavaRDD<DataSet>[] subsets = rdd.randomSplit(splitWeights);
            for( int i=0; i<subsets.length; i++ ){
                log.info("Initiating distributed training of subset {} of {}", (i + 1), subsets.length);
                JavaRDD<DataSet> next = subsets[i].repartition(numPartitions);
                fitDataSet(next);
            }
        }
        return network;
    }

    /**
     * Fit the dataset rdd
     * @param rdd the rdd to fitDataSet
     * @return the multi layer network
     */
    public MultiLayerNetwork fitDataSet(JavaRDD<DataSet> rdd) {
        int iterations = conf.getConf(0).getNumIterations();
        log.info("Running distributed training:  (averaging each iteration = " + averageEachIteration + "), (iterations = " +
                iterations + "), (num partions = " + rdd.partitions().size() + ")");
        if(!averageEachIteration) {
            //Do multiple iterations and average once at the end
            runIteration(rdd);
        } else {
            //Temporarily set numIterations = 1. Control numIterations externall here so we can average between iterations
            for(NeuralNetConfiguration conf : this.conf.getConfs()) {
                conf.setNumIterations(1);
            }

            //Run learning, and average at each iteration
            for(int i = 0; i < iterations; i++) {
                runIteration(rdd);
            }

            //Reset number of iterations in config
            if(iterations > 1 ){
                for(NeuralNetConfiguration conf : this.conf.getConfs()) {
                    conf.setNumIterations(iterations);
                }
            }
        }

        return network;
    }


    protected void runIteration(JavaRDD<DataSet> rdd) {
        int maxRep = 0;
        int paramsLength = network.numParams(false);

        log.info("Broadcasting initial parameters of length " + paramsLength);

        INDArray valToBroadcast = network.params(false);
        this.params = sc.broadcast(valToBroadcast);
        Updater updater = network.getUpdater();
        if(updater == null) {
            network.setUpdater(UpdaterCreator.getUpdater(network));
            log.warn("Unable to propagate null updater");
            updater = network.getUpdater();
        }
        this.updater = sc.broadcast(updater);

        boolean accumGrad = sc.getConf().getBoolean(ACCUM_GRADIENT, false);
        if(accumGrad) {
            //Learning via averaging gradients
            JavaRDD<Tuple2<Gradient,Updater>> results = rdd.mapPartitions(new GradientAccumFlatMap(conf.toJson(), this.params, this.updater),true).cache();

            JavaRDD<Gradient> resultsGradient = results.map(new GradientFromTupleFunction());
            log.info("Ran iterative reduce... averaging results now.");

            GradientAdder a = new GradientAdder(paramsLength);
            resultsGradient.foreach(a);
            INDArray accumulatedGradient = a.getAccumulator().value();
            boolean divideGrad = sc.getConf().getBoolean(DIVIDE_ACCUM_GRADIENT,false);
            if(divideGrad) {
                maxRep = results.partitions().size();
                accumulatedGradient.divi(maxRep);
            }
            log.info("Accumulated parameters");
            log.info("Summed gradients.");
            network.setParameters(network.params(false).addi(accumulatedGradient));
            log.info("Set parameters");

            log.info("Processing updaters");
            JavaRDD<Updater> resultsUpdater = results.map(new UpdaterFromGradientTupleFunction());

            UpdaterAggregator aggregator = resultsUpdater.aggregate(
                    resultsUpdater.first().getAggregator(false),
                    new UpdaterElementCombiner(),
                    new UpdaterAggregatorCombiner()
            );
            Updater combinedUpdater = aggregator.getUpdater();
            network.setUpdater(combinedUpdater);
            log.info("Set updater");
        }
        else {
            //Standard parameter averaging
            JavaRDD<Tuple3<INDArray,Updater,Double>> results = rdd.mapPartitions(new IterativeReduceFlatMap(
                    conf.toJson(), this.params, this.updater, this.bestScoreAcc),true).cache();

            JavaRDD<INDArray> resultsParams = results.map(new INDArrayFromTupleFunction());
            log.info("Running iterative reduce and averaging parameters");

            Adder a = new Adder(paramsLength,sc.accumulator(0));
            resultsParams.foreach(a);

            INDArray newParams = a.getAccumulator().value();
            maxRep = a.getCounter().value();
            newParams.divi(maxRep);


            network.setParameters(newParams);
            log.info("Accumulated and set parameters");
            JavaDoubleRDD scores = results.mapToDouble(new DoubleFunction<Tuple3<INDArray,Updater,Double>>(){
                @Override
                public double call(Tuple3<INDArray, Updater, Double> t3) throws Exception {
                    return t3._3();
                }
            });
            lastScore = scores.mean();

            JavaRDD<Updater> resultsUpdater = results.map(new UpdaterFromTupleFunction());
            UpdaterAggregator aggregator = resultsUpdater.aggregate(
                    null,
                    new UpdaterElementCombiner(),
                    new UpdaterAggregatorCombiner()
            );
            Updater combinedUpdater = aggregator.getUpdater();
            network.setUpdater(combinedUpdater);

            log.info("Processed and set updater");
        }
        if (!initDone) {
            initDone = true;
            update(maxRep, 0);
        }
    }

    /**
     * Train a multi layer network
     * @param data the data to train on
     * @param conf the configuration of the network
     * @return the fit multi layer network
     */
    public static MultiLayerNetwork train(JavaRDD<LabeledPoint> data,MultiLayerConfiguration conf) {

        SparkDl4jMultiLayer multiLayer = new SparkDl4jMultiLayer(data.context(),conf);
        return multiLayer.fit(new JavaSparkContext(data.context()), data);
    }

    /** Gets the last (average) minibatch score from calling fit */
    public double getScore(){
        return lastScore;
    }

    public double calculateScore(JavaRDD<DataSet> data, boolean average){
        long n = data.count();
        JavaRDD<Double> scores = data.mapPartitions(new ScoreFlatMapFunction(conf.toJson(), sc.broadcast(network.params(false))));
        List<Double> scoresList = scores.collect();
        double sum = 0.0;
        for(Double d : scoresList) sum += d;
        if(average) return sum / n;
        return sum;
    }

    /** Score the examples individually, using the default batch size {@link #DEFAULT_EVAL_SCORE_BATCH_SIZE}. Unlike {@link #calculateScore(JavaRDD, boolean)},
     * this method returns a score for each example separately. If scoring is needed for specific examples use either
     * {@link #scoreExamples(JavaPairRDD, boolean)} or {@link #scoreExamples(JavaPairRDD, boolean, int)} which can have
     * a key for each example.
     * @param data Data to score
     * @param includeRegularizationTerms If  true: include the l1/l2 regularization terms with the score (if any)
     * @return A JavaDoubleRDD containing the scores of each example
     * @see MultiLayerNetwork#scoreExamples(DataSet, boolean)
     */
    public JavaDoubleRDD scoreExamples(JavaRDD<DataSet> data, boolean includeRegularizationTerms) {
        return scoreExamples(data,includeRegularizationTerms,DEFAULT_EVAL_SCORE_BATCH_SIZE);
    }

    /** Score the examples individually, using a specified batch size. Unlike {@link #calculateScore(JavaRDD, boolean)},
     * this method returns a score for each example separately. If scoring is needed for specific examples use either
     * {@link #scoreExamples(JavaPairRDD, boolean)} or {@link #scoreExamples(JavaPairRDD, boolean, int)} which can have
     * a key for each example.
     * @param data Data to score
     * @param includeRegularizationTerms If  true: include the l1/l2 regularization terms with the score (if any)
     * @param batchSize Batch size to use when doing scoring
     * @return A JavaDoubleRDD containing the scores of each example
     * @see MultiLayerNetwork#scoreExamples(DataSet, boolean)
     */
    public JavaDoubleRDD scoreExamples(JavaRDD<DataSet> data, boolean includeRegularizationTerms, int batchSize) {
        return data.mapPartitionsToDouble(new ScoreExamplesFunction(sc.broadcast(network.params()), sc.broadcast(conf.toJson()),
                includeRegularizationTerms, batchSize));
    }

    /** Score the examples individually, using the default batch size {@link #DEFAULT_EVAL_SCORE_BATCH_SIZE}. Unlike {@link #calculateScore(JavaRDD, boolean)},
     * this method returns a score for each example separately<br>
     * Note: The provided JavaPairRDD has a key that is associated with each example and returned score.<br>
     * <b>Note:</b> The DataSet objects passed in must have exactly one example in them (otherwise: can't have a 1:1 association
     * between keys and data sets to score)
     * @param data Data to score
     * @param includeRegularizationTerms If  true: include the l1/l2 regularization terms with the score (if any)
     * @param <K> Key type
     * @return A {@code JavaPairRDD<K,Double>} containing the scores of each example
     * @see MultiLayerNetwork#scoreExamples(DataSet, boolean)
     */
    public <K> JavaPairRDD<K,Double> scoreExamples(JavaPairRDD<K,DataSet> data, boolean includeRegularizationTerms){
        return scoreExamples(data,includeRegularizationTerms,DEFAULT_EVAL_SCORE_BATCH_SIZE);
    }

    /** Score the examples individually, using a specified batch size. Unlike {@link #calculateScore(JavaRDD, boolean)},
     * this method returns a score for each example separately<br>
     * Note: The provided JavaPairRDD has a key that is associated with each example and returned score.<br>
     * <b>Note:</b> The DataSet objects passed in must have exactly one example in them (otherwise: can't have a 1:1 association
     * between keys and data sets to score)
     * @param data Data to score
     * @param includeRegularizationTerms If  true: include the l1/l2 regularization terms with the score (if any)
     * @param <K> Key type
     * @return A {@code JavaPairRDD<K,Double>} containing the scores of each example
     * @see MultiLayerNetwork#scoreExamples(DataSet, boolean)
     */
    public <K> JavaPairRDD<K,Double> scoreExamples(JavaPairRDD<K,DataSet> data, boolean includeRegularizationTerms, int batchSize ){
        return data.mapPartitionsToPair(new ScoreExamplesWithKeyFunction<K>(sc.broadcast(network.params()), sc.broadcast(conf.toJson()),
                includeRegularizationTerms, batchSize));
    }

    /**Evaluate the network (classification performance) in a distributed manner on the provided data
     * @param data Data to evaluate on
     * @return Evaluation object; results of evaluation on all examples in the data set
     */
    public Evaluation evaluate(JavaRDD<DataSet> data) {
        return evaluate(data, null);
    }

    /**Evaluate the network (classification performance) in a distributed manner, using default batch size and a provided
     * list of labels
     * @param data Data to evaluate on
     * @param labelsList List of labels used for evaluation
     * @return Evaluation object; results of evaluation on all examples in the data set
     */
    public Evaluation evaluate(JavaRDD<DataSet> data, List<String> labelsList) {
        return evaluate(data,labelsList, DEFAULT_EVAL_SCORE_BATCH_SIZE);
    }

<<<<<<< HEAD
=======
    private void update(int mr, long mg) {
        Environment env = EnvironmentUtils.buildEnvironment();
        env.setNumCores(mr);
        env.setAvailableMemory(mg);
        Task task = ModelSerializer.taskByModel(network);
        Heartbeat.getInstance().reportEvent(Event.SPARK, env, task);
    }

>>>>>>> f097d026
    /**Evaluate the network (classification performance) in a distributed manner, using specified batch size and a provided
     * list of labels
     * @param data Data to evaluate on
     * @param labelsList List of labels used for evaluation
     * @param evalBatchSize Batch size to use when conducting evaluations
     * @return Evaluation object; results of evaluation on all examples in the data set
     */
    public Evaluation evaluate(JavaRDD<DataSet> data, List<String> labelsList, int evalBatchSize ){
        Broadcast<List<String>> listBroadcast = (labelsList == null ? null : sc.broadcast(labelsList));
        JavaRDD<Evaluation> evaluations = data.mapPartitions(new EvaluateFlatMapFunction(sc.broadcast(conf.toJson()),
                sc.broadcast(network.params()), evalBatchSize, listBroadcast));
        return evaluations.reduce(new EvaluationReduceFunction());
    }


}<|MERGE_RESOLUTION|>--- conflicted
+++ resolved
@@ -552,8 +552,6 @@
         return evaluate(data,labelsList, DEFAULT_EVAL_SCORE_BATCH_SIZE);
     }
 
-<<<<<<< HEAD
-=======
     private void update(int mr, long mg) {
         Environment env = EnvironmentUtils.buildEnvironment();
         env.setNumCores(mr);
@@ -562,7 +560,6 @@
         Heartbeat.getInstance().reportEvent(Event.SPARK, env, task);
     }
 
->>>>>>> f097d026
     /**Evaluate the network (classification performance) in a distributed manner, using specified batch size and a provided
      * list of labels
      * @param data Data to evaluate on
