package org.deeplearning4j.nn.conf.preprocessor;

import lombok.Data;
import lombok.NoArgsConstructor;

import org.deeplearning4j.nn.api.Layer;
import org.deeplearning4j.nn.conf.InputPreProcessor;
import org.nd4j.linalg.api.ndarray.INDArray;

/**A preprocessor to allow RNN and feed-forward network layers to be used together.<br>
 * For example, DenseLayer -> GravesLSTM<br>
 * This does two things:<br>
 * (a) Reshapes activations out of FeedFoward layer (which is 2D with shape 
 * [miniBatchSize*timeSeriesLength,layerSize]) into 3d activations (with shape
 * [miniBatchSize,layerSize,timeSeriesLength]) suitable to feed into RNN layers.<br>
 * (b) Reshapes 3d epsilons (weights*deltas from RNN layer, with shape
 * [miniBatchSize,layerSize,timeSeriesLength]) into 2d epsilons (with shape
 * [miniBatchSize*timeSeriesLength,layerSize]) for use in feed forward layer
 * @author Alex Black
 * @see RnnToFeedForwardPreProcessor for opposite case (i.e., GravesLSTM -> DenseLayer etc)
 */
@Data @NoArgsConstructor
public class FeedForwardToRnnPreProcessor implements InputPreProcessor {
	private static final long serialVersionUID = 7696179434618200847L;

	@Override
	public INDArray preProcess(INDArray input, Layer layer) {
		//Need to reshape FF activations (2d) activations to 3d (for input into RNN layer)
		if( input.rank() != 2 ) throw new IllegalArgumentException("Invalid input: expect NDArray with rank 2 (i.e., activations for FF layer)");
		
		int[] shape = input.shape();
		int miniBatchSize = layer.getInputMiniBatchSize();
		INDArray reshaped = input.reshape(miniBatchSize,shape[0]/miniBatchSize,shape[1]);
		return reshaped.permute(0,2,1);
	}

	@Override
	public INDArray backprop(INDArray output, Layer layer) {
		//Need to reshape RNN epsilons (3d) to 2d (for use in FF layer backprop calculations)
		if( output.rank() != 3 ) throw new IllegalArgumentException("Invalid input: expect NDArray with rank 3 (i.e., epsilons from RNN layer)");
		int[] shape = output.shape();
		
<<<<<<< HEAD
		INDArray permuted = output.permute(0,2,1);	//Permute, so we get correct order after reshaping
		return permuted.reshape(shape[0]*shape[2],shape[1]);
=======
		INDArray permuted = output.permute(0, 2, 1);	//Permute, so we get correct order after reshaping
		return permuted.reshape(shape[0] * timeSeriesLength, shape[1]);
>>>>>>> 3e8ced35
	}

	@Override
	public FeedForwardToRnnPreProcessor clone() {
		try {
			FeedForwardToRnnPreProcessor clone = (FeedForwardToRnnPreProcessor) super.clone();
			return clone;
		} catch (CloneNotSupportedException e) {
			throw new RuntimeException(e);
		}
	}
}<|MERGE_RESOLUTION|>--- conflicted
+++ resolved
@@ -40,13 +40,8 @@
 		if( output.rank() != 3 ) throw new IllegalArgumentException("Invalid input: expect NDArray with rank 3 (i.e., epsilons from RNN layer)");
 		int[] shape = output.shape();
 		
-<<<<<<< HEAD
 		INDArray permuted = output.permute(0,2,1);	//Permute, so we get correct order after reshaping
 		return permuted.reshape(shape[0]*shape[2],shape[1]);
-=======
-		INDArray permuted = output.permute(0, 2, 1);	//Permute, so we get correct order after reshaping
-		return permuted.reshape(shape[0] * timeSeriesLength, shape[1]);
->>>>>>> 3e8ced35
 	}
 
 	@Override
