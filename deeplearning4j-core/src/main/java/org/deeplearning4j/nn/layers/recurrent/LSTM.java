/*
 *
 *  * Copyright 2015 Skymind,Inc.
 *  *
 *  *    Licensed under the Apache License, Version 2.0 (the "License");
 *  *    you may not use this file except in compliance with the License.
 *  *    You may obtain a copy of the License at
 *  *
 *  *        http://www.apache.org/licenses/LICENSE-2.0
 *  *
 *  *    Unless required by applicable law or agreed to in writing, software
 *  *    distributed under the License is distributed on an "AS IS" BASIS,
 *  *    WITHOUT WARRANTIES OR CONDITIONS OF ANY KIND, either express or implied.
 *  *    See the License for the specific language governing permissions and
 *  *    limitations under the License.
 *
 */

package org.deeplearning4j.nn.layers.recurrent;


import java.util.*;

import org.deeplearning4j.berkeley.Pair;
import org.deeplearning4j.berkeley.Triple;
import org.deeplearning4j.nn.api.Layer;
import org.deeplearning4j.nn.conf.NeuralNetConfiguration;
import org.deeplearning4j.nn.gradient.DefaultGradient;
import org.deeplearning4j.nn.gradient.Gradient;
import org.deeplearning4j.nn.layers.BaseLayer;
import org.deeplearning4j.nn.params.LSTMParamInitializer;
import org.deeplearning4j.optimize.Solver;
import org.deeplearning4j.util.Dropout;
import org.nd4j.linalg.api.ndarray.INDArray;
import org.nd4j.linalg.factory.Nd4j;
import org.nd4j.linalg.indexing.INDArrayIndex;
import org.nd4j.linalg.indexing.NDArrayIndex;
import org.nd4j.linalg.ops.transforms.Transforms;

import static org.nd4j.linalg.indexing.NDArrayIndex.interval;
import static org.nd4j.linalg.ops.transforms.Transforms.exp;
import static org.nd4j.linalg.ops.transforms.Transforms.log;
import static org.nd4j.linalg.ops.transforms.Transforms.pow;
import static org.nd4j.linalg.ops.transforms.Transforms.sigmoid;
import static org.nd4j.linalg.ops.transforms.Transforms.tanh;

/**
 * LSTM recurrent net.
 *
 * Based on karpathy et. al's
 * work on generation of image descriptions.
 *
 * @author Adam Gibson
 */
public class LSTM extends BaseLayer {
    //recurrent weights (iFogZ = iFog & iFogA = iFogF & memCellActivations = c & outputActivations = hOut)
    private INDArray iFogZ, iFogA, memCellActivations, hIn, outputActivations;
    // update values for drop connect
    private INDArray u, u2;
    //current input // paper has it as image representations
    private INDArray xi;
    //predicted time series // paper has it as word representations
    private INDArray xs;

    public LSTM(NeuralNetConfiguration conf) {
        super(conf);
    }

    public LSTM(NeuralNetConfiguration conf, INDArray input) {
        super(conf, input);
    }


    /**
     * SetInput when img and words exist
     * @param xi the current example
     * @param xs the tim series to predict based on
     * @return
     */
    public void setInput(INDArray xi, INDArray xs) {
        this.xi = xi;
        this.xs = xs;
        setInput(Nd4j.vstack(xi,xs));
    }

    public Pair<Gradient, INDArray> backpropGradient(INDArray epsilon) {
        // TODO fix following backprop to just backpropGradient - how to use epsilon?

        INDArray activations = activate(true);

<<<<<<< HEAD
        INDArray dY = Nd4j.vstack(Nd4j.zeros(y.columns()), y);
        INDArray dWd = hOut.transpose().mmul(dY);
        INDArray dBd = Nd4j.sum(dWd,0);
        INDArray dHout = dY.mmul(decoderWeights.transpose());
        if(conf.getLayer().getDropOut() > 0) {
            dHout.muli(u2);
        }
=======
        INDArray inputWeights = getParam(LSTMParamInitializer.INPUT_WEIGHT_KEY);
        INDArray recurrentWeights = getParam(LSTMParamInitializer.RECURRENT_WEIGHT_KEY);
>>>>>>> 32f5c69d

        // Original code with y - output passed in...
        //add column of zeros since not used in forward pass
        INDArray dY = Nd4j.vstack(Nd4j.zeros(activations.columns()), activations);

        //backprop the decoder
        INDArray inputWeightGradients = outputActivations.transpose().mmul(dY); //dWd -- TODO is this epsilon?
        INDArray biasGradients = Nd4j.sum(inputWeightGradients,0); // dbd
        INDArray dHout = dY.mmul(inputWeights.transpose()); //TODO is this nextEpsilon?

        if(conf.isUseDropConnect() & conf.getDropOut() > 0)
            dHout.muli(u2);

        //backprop the LSTM
        INDArray dIFogZ = Nd4j.zeros(iFogZ.shape());
        INDArray dIFogA = Nd4j.zeros(iFogA.shape());
        INDArray recurrentWeightGradients = Nd4j.zeros(recurrentWeights.shape()); //dWLSTM
        INDArray dHin = Nd4j.zeros(hIn.shape());

        INDArray dC = Nd4j.zeros(memCellActivations.shape());
        INDArray dX = Nd4j.zeros(input.shape());

        int sequenceLen = outputActivations.rows(); // n
        int hiddenLayerSize = outputActivations.columns(); // d


<<<<<<< HEAD
        for(int t = n -1; t > 0; t--) {
            if(conf.getLayer().getActivationFunction().equals("tanh")) {
                INDArray tanhCt = tanh(c.slice(t));
                dIFogF.slice(t).put(new INDArrayIndex[]{interval(2 * d,3 * d)},tanhCt.mul(dHout.slice(t)));
                dC.slice(t).addi(pow(tanhCt,2).rsubi(1).muli(iFogF.slice(t).get(interval(2 * d, 3 * d)).mul(dHout.slice(t))));
=======
        for(int t = sequenceLen -1; t > 0; t--) {
            if(conf.getActivationFunction().equals("tanh")) {
                INDArray tanhCt = tanh(memCellActivations.slice(t));
                dIFogA.slice(t).put(new INDArrayIndex[]{interval(2 * hiddenLayerSize,3 * hiddenLayerSize)},tanhCt.mul(dHout.slice(t)));
                dC.slice(t).addi(pow(tanhCt,2).rsubi(1).muli(iFogA.slice(t).get(interval(2 * hiddenLayerSize, 3 * hiddenLayerSize)).mul(dHout.slice(t))));
>>>>>>> 32f5c69d
            }
            else {
                dIFogA.slice(t).put(new INDArrayIndex[]{interval(2 * hiddenLayerSize,3 * hiddenLayerSize)},memCellActivations.slice(t).mul(dHout.slice(t)));
                dC.slice(t).addi(iFogA.slice(t).get(interval(2 * hiddenLayerSize,3 * hiddenLayerSize)).mul(dHout.slice(t)));
            }

            if(t > 0) {
                dIFogA.slice(t).put(new INDArrayIndex[]{interval(hiddenLayerSize, 2 * hiddenLayerSize)},memCellActivations.slice(t - 1).mul(dC.slice(t)));
                dC.slice(t - 1).addi(iFogA.slice(t).get(interval(hiddenLayerSize, 2 * hiddenLayerSize)).mul(dC.slice(t)));
            }
            dIFogA.slice(t).put(new INDArrayIndex[]{interval(0, hiddenLayerSize)}, iFogA.slice(t).get(interval(3 * hiddenLayerSize, iFogA.columns())).mul(dC.slice(t)));
            dIFogA.slice(t).put(new INDArrayIndex[]{interval(3 * hiddenLayerSize, dIFogA.columns())},iFogA.slice(t).get(interval(0,hiddenLayerSize)).mul(dC.slice(t)));

            //backprop activation functions
            dIFogZ.slice(t).put(new INDArrayIndex[]{interval(3 * hiddenLayerSize, dIFogZ.columns())},pow(iFogA.slice(t).get(interval(3 * hiddenLayerSize,iFogA.columns())),2).rsubi(1).mul(dIFogA.slice(t).get(interval(3 * hiddenLayerSize,dIFogA.columns()))));
            activations = iFogA.slice(t).get(interval(0,3 * hiddenLayerSize));
            dIFogA.slice(t).put(new INDArrayIndex[]{interval(0, 3 * hiddenLayerSize)}, activations.mul(activations.rsub(1)).mul(dIFogA.slice(t).get(interval(0, 3 * hiddenLayerSize))));

            //backprop matrix multiply
            recurrentWeightGradients.addi(hIn.slice(t).transpose().mmul(dIFogZ.slice(t)));
            dHin.slice(t).assign(dIFogZ.slice(t).mmul(recurrentWeights.transpose()));

            INDArray get = dHin.slice(t).get(interval(1, 1 + hiddenLayerSize));
            dX.slice(t).assign(get);
            if(t > 0)
                dHout.slice(t - 1).addi(dHin.slice(t).get(interval(1 + hiddenLayerSize, dHin.columns())));


<<<<<<< HEAD

            if(conf.getLayer().getDropOut() > 0)
                dx.muli(u);
=======
            if(conf.isUseDropConnect() & conf.getDropOut() > 0)
                dX.muli(u);
>>>>>>> 32f5c69d

        }

        clear(); //TODO is this still needed

        Gradient retGradient = new DefaultGradient();
        retGradient.gradientForVariable().put(LSTMParamInitializer.INPUT_WEIGHT_KEY, inputWeightGradients);
        retGradient.gradientForVariable().put(LSTMParamInitializer.RECURRENT_WEIGHT_KEY, recurrentWeightGradients);
        retGradient.gradientForVariable().put(LSTMParamInitializer.BIAS_KEY, biasGradients);


        return new Pair<>(retGradient, inputWeightGradients);

    }


    @Override
    public INDArray activate(boolean training) {
        INDArray prevOutputActivations, prevMemCellActivations;

        INDArray decoderWeights = getParam(LSTMParamInitializer.INPUT_WEIGHT_KEY);
        INDArray recurrentWeights = getParam(LSTMParamInitializer.RECURRENT_WEIGHT_KEY);
        INDArray decoderBias = getParam(LSTMParamInitializer.BIAS_KEY);


<<<<<<< HEAD
        if(conf.getLayer().getDropOut() > 0) {
            double scale = 1 / (1 - conf.getLayer().getDropOut());
            u = Nd4j.rand(x.shape()).lti(1 - conf.getLayer().getDropOut()).muli(scale);
            x.muli(u);
=======
        if(conf.getDropOut() > 0) {
            double scale = 1 / (1 - conf.getDropOut());
            u = Nd4j.rand(input.shape()).lti(1 - conf.getDropOut()).muli(scale);
            input.muli(u);
>>>>>>> 32f5c69d
        }

        int sequenceLen = input.rows(); // n, not miniBatch
        int hiddenLayerSize = decoderWeights.rows(); // hidden layer size
        int recurrentSize = recurrentWeights.size(0);

        hIn = Nd4j.zeros(sequenceLen, recurrentWeights.rows()); //xt, ht-1, bias
        outputActivations = Nd4j.zeros(sequenceLen, hiddenLayerSize);
        //non linearities
        iFogZ = Nd4j.zeros(sequenceLen, hiddenLayerSize * 4);
        iFogA = Nd4j.zeros(iFogZ.shape());
        memCellActivations = Nd4j.zeros(sequenceLen, hiddenLayerSize);


        for(int t = 0; t < sequenceLen ; t++) {
            prevOutputActivations = t == 0 ? Nd4j.zeros(hiddenLayerSize) : outputActivations.getRow(t - 1);
            prevMemCellActivations = t == 0 ? Nd4j.zeros(hiddenLayerSize) : memCellActivations.getRow(t - 1);

            hIn.put(t, 0, 1.0);
            hIn.slice(t).put(new INDArrayIndex[]{interval(1, 1 + hiddenLayerSize)}, input.slice(t));
            hIn.slice(t).put(new INDArrayIndex[]{interval(1 + hiddenLayerSize, hIn.columns())}, prevOutputActivations);

            //compute all gate activations. dots:
            iFogZ.putRow(t, hIn.slice(t).mmul(recurrentWeights));

            //store activations for i, f, o
            iFogA.slice(t).put(new INDArrayIndex[]{interval(0, 3 * hiddenLayerSize)}, sigmoid(iFogZ.slice(t).get(new INDArrayIndex[]{interval(0, 3 * hiddenLayerSize)})));

            // store activations for c
            iFogA.slice(t).put(new INDArrayIndex[]{interval(3 * hiddenLayerSize, iFogA.columns() - 1)},
                    tanh(iFogZ.slice(t).get(interval(3 * hiddenLayerSize, iFogZ.columns() - 1))));

            //i dot product h(WcxXt + WcmMt-1)
            memCellActivations.putRow(t, iFogA.slice(t).get(interval(0, hiddenLayerSize)).mul(iFogA.slice(t).get(interval(3 * hiddenLayerSize, iFogA.columns()))));

<<<<<<< HEAD
            if(conf.getLayer().getActivationFunction().equals("tanh"))
                hOut.slice(t).assign(iFogF.slice(t).get(interval(2 * d,3 * d)).mul(tanh(c.getRow(t))));
=======
>>>>>>> 32f5c69d

            if(t > 0)
                // Ct curr memory cell activations after t 0
                memCellActivations.slice(t).addi(iFogA.slice(t).get(interval(hiddenLayerSize, 2 * hiddenLayerSize)).mul(prevMemCellActivations));

            // mt hidden out or output before activation
            if(conf.getActivationFunction().equals("tanh")) {
                outputActivations.slice(t).assign(iFogA.slice(t).get(interval(2 * hiddenLayerSize, 3 * hiddenLayerSize)).mul(tanh(memCellActivations.getRow(t))));
            } else {
                outputActivations.slice(t).assign(iFogA.slice(t).get(interval(2 * hiddenLayerSize, 3 * hiddenLayerSize)).mul(memCellActivations.getRow(t)));
            }
        }

<<<<<<< HEAD
        if(conf.getLayer().getDropOut() > 0) {
            u2 = Dropout.applyDropout(hOut,conf.getLayer().getDropOut(),u2);
=======
        if(conf.isUseDropConnect() && training) {
            if (conf.getDropOut() > 0) {
                u2 = Dropout.applyDropout(outputActivations, conf.getDropOut(), u2);
                outputActivations.muli(u2);
            }
>>>>>>> 32f5c69d
        }

        return outputActivations.get(interval(1, outputActivations.rows())).mmul(decoderWeights).addiRowVector(decoderBias);


    }

    /**
     * Prediction with beam search
     * @param xi
     * @param ws
     * @return
     */
    //TODO is this deprecated ?
    public Collection<Pair<List<Integer>,Double>> predict(INDArray xi,INDArray ws) {
        INDArray decoderWeights = getParam(LSTMParamInitializer.INPUT_WEIGHT_KEY);
        int d = decoderWeights.rows();
        Triple<INDArray,INDArray,INDArray> yhc = lstmTick(xi, Nd4j.zeros(d), Nd4j.zeros(d));
        BeamSearch search = new BeamSearch(20,ws,yhc.getSecond(),yhc.getThird());
        return search.search();
    }

    //TODO is this deprecated ?
    @Override
    public  void clear() {
        hIn = null;
        input = null;
        iFogZ = null;
        iFogA = null;
        u = null;
        u2 = null;
        memCellActivations = null;
        outputActivations = null;
    }

    //TODO is this deprecated ?
    private  class BeamSearch {
        private List<Beam> beams = new ArrayList<>();
        private int nSteps = 0;
        private INDArray h,c;
        private INDArray ws;
        private int beamSize = 5;
        public BeamSearch(int nSteps,INDArray ws, INDArray h, INDArray c) {
            this.nSteps = nSteps;
            this.h = h;
            this.c = c;
            this.ws = ws;
            beams.add(new Beam(0.0,new ArrayList<Integer>(),h,c));

        }

        public Collection<Pair<List<Integer>,Double>> search() {
            if(beamSize > 1) {
                while(true) {
                    List<Beam> candidates = new ArrayList<>();
                    for(Beam beam : beams) {
                        //  ixprev = b[1][-1] if b[1] else 0 # start off with the word where this beam left off
                        int ixPrev = beam.getIndices().get(beam.getIndices().size() - 1);
                        if(ixPrev == 0 && !beam.getIndices().isEmpty()) {
                            candidates.add(beam);
                            continue;
                        }

                        Triple<INDArray,INDArray,INDArray> yhc = lstmTick(ws.slice(ixPrev),beam.getHidden(),beam.getC());
                        INDArray y1 = yhc.getFirst().ravel();
                        double maxy1 = y1.max(Integer.MAX_VALUE).getDouble(0);
                        INDArray e1 = exp(y1.subi(maxy1));
                        INDArray p1 = e1.divi(Nd4j.sum(e1,Integer.MAX_VALUE));
                        y1 = log(p1.addi(Nd4j.EPS_THRESHOLD));
                        //indices/sorted arrays
                        INDArray[] topIndices = Nd4j.sortWithIndices(y1,0,false);
                        for(int i = 0; i < beamSize; i++) {
                            int idx = topIndices[0].getInt(i);
                            List<Integer> beamCopy = new ArrayList<>(beam.getIndices());
                            beamCopy.add(idx);
                            candidates.add(new Beam(beam.getLogProba() + y1.getDouble(idx),beamCopy,yhc.getSecond(),yhc.getThird()));
                        }


                    }

                    //sort the beams
                    //truncate beams to be of beam size also setting beams = candidates
                    nSteps++;
                    if(nSteps >= 20)
                        break;

                }

                List<Pair<List<Integer>,Double>> ret = new ArrayList<>();
                for(Beam b : beams) {
                    ret.add(new Pair<>(b.getIndices(),b.getLogProba()));
                }

                return ret;


            }

            else {
                int ixPrev = 0;
                double predictedLogProba = 0.0;
                List<Integer> predix = new ArrayList<>();
                while(true) {
                    Triple<INDArray,INDArray,INDArray> yhc = lstmTick(ws.slice(ixPrev),h,c);
                    Pair<Integer,Double> yMax = yMax(yhc.getFirst());
                    predix.add(yMax.getFirst());
                    predictedLogProba += yMax.getSecond();

                    nSteps++;
                    if(ixPrev == 0 || nSteps >= 20)
                        break;
                }

                return Collections.singletonList(new Pair<>(predix,predictedLogProba));

            }

        }
    }

    //TODO is this deprecated ?
    private Pair<Integer,Double> yMax(INDArray y) {
        INDArray y1 = y.linearView();
        double max = y.max(Integer.MAX_VALUE).getDouble(0);
        INDArray e1 = exp(y1.rsub(max));
        INDArray p1 = e1.divi(e1.sum(Integer.MAX_VALUE));
        y1 = log(p1.addi(Nd4j.EPS_THRESHOLD));
        INDArray[] sorted = Nd4j.sortWithIndices(y1,0,true);
        int ix = sorted[0].getInt(0);
        return new Pair<>(ix,sorted[1].getDouble(ix));
    }

    //TODO is this deprecated ?
    private static class Beam {
        private double logProba = 0.0;
        private List<Integer> indices;
        //hidden and cell states
        private INDArray hidden,c;

        public Beam(double logProba, List<Integer> indices, INDArray hidden, INDArray c) {
            this.logProba = logProba;
            this.indices = indices;
            this.hidden = hidden;
            this.c = c;
        }

        public double getLogProba() {
            return logProba;
        }

        public void setLogProba(double logProba) {
            this.logProba = logProba;
        }

        public List<Integer> getIndices() {
            return indices;
        }

        public void setIndices(List<Integer> indices) {
            this.indices = indices;
        }

        public INDArray getHidden() {
            return hidden;
        }

        public void setHidden(INDArray hidden) {
            this.hidden = hidden;
        }

        public INDArray getC() {
            return c;
        }

        public void setC(INDArray c) {
            this.c = c;
        }
    }

    private Triple<INDArray,INDArray,INDArray> lstmTick(INDArray x,INDArray hPrev,INDArray cPrev) {
        INDArray decoderWeights = getParam(LSTMParamInitializer.INPUT_WEIGHT_KEY);
        INDArray recurrentWeights = getParam(LSTMParamInitializer.RECURRENT_WEIGHT_KEY);
        INDArray decoderBias = getParam(LSTMParamInitializer.BIAS_KEY);

        int t = 0;
        int d = decoderWeights.rows();
        INDArray hIn = Nd4j.zeros(1,recurrentWeights.rows());
        hIn.putRow(0,Nd4j.ones(hIn.columns()));
        hIn.slice(t).put(new INDArrayIndex[]{interval(1,1 + d)},x);
        hIn.slice(t).put(new INDArrayIndex[]{interval(1 + d,hIn.columns())},hPrev);


        INDArray iFog = Nd4j.zeros(1, d * 4);
        INDArray iFogf = Nd4j.zeros(iFog.shape());
        INDArray c = Nd4j.zeros(d);
        iFog.putScalar(t,hIn.slice(t).mmul(recurrentWeights).getDouble(0));
        INDArrayIndex[] indices = new INDArrayIndex[]{interval(0,3 * d)};
        iFogf.slice(t).put(indices,sigmoid(iFogA.slice(t).get(indices)));
        INDArrayIndex[] after = new INDArrayIndex[]{interval(3 * d,iFogf.columns())};
        iFogf.slice(t).put(after,tanh(iFogf.slice(t).get(after)));
        c.slice(t).assign(iFogf.slice(t).get(interval(0,d)).mul(iFogf.slice(t).get(interval(3 * d,iFogf.columns()))).addi(iFogf.slice(t).get(interval(d, 2 * d))).muli(cPrev));

<<<<<<< HEAD
        if(conf.getLayer().getActivationFunction().equals("tanh"))
            hOut.slice(t).assign(iFogf.slice(t).get(interval(2 * d,3 * d)).mul(tanh(c.slice(t))));
=======
        if(conf.getActivationFunction().equals("tanh"))
            outputActivations.slice(t).assign(iFogf.slice(t).get(interval(2 * d,3 * d)).mul(tanh(c.slice(t))));
>>>>>>> 32f5c69d
        else
            outputActivations.slice(t).assign(iFogf.slice(t).get(interval(2 * d,3 * d)).mul(c.slice(t)));
        INDArray y = outputActivations.mmul(decoderWeights).addiRowVector(decoderBias);
        return new Triple<>(y,outputActivations,c);


    }

    @Override
    public double calcL2() {
    	if(!conf.isUseRegularization() || conf.getL2() <= 0.0 ) return 0.0;
    	double l2 = Transforms.pow(getParam(LSTMParamInitializer.RECURRENT_WEIGHT_KEY), 2).sum(Integer.MAX_VALUE).getDouble(0)
    			+ Transforms.pow(getParam(LSTMParamInitializer.INPUT_WEIGHT_KEY), 2).sum(Integer.MAX_VALUE).getDouble(0);
    	return 0.5 * conf.getL2() * l2;
    }

    @Override
    public double calcL1() {
    	if(!conf.isUseRegularization() || conf.getL1() <= 0.0 ) return 0.0;
        double l1 = Transforms.abs(getParam(LSTMParamInitializer.RECURRENT_WEIGHT_KEY)).sum(Integer.MAX_VALUE).getDouble(0)
        		+ Transforms.abs(getParam(LSTMParamInitializer.INPUT_WEIGHT_KEY)).sum(Integer.MAX_VALUE).getDouble(0);
        return conf.getL1() * l1;
    }

    @Override
    public Type type(){
        return Type.RECURRENT;
    }

    @Override
    public Layer transpose(){
        throw new UnsupportedOperationException("Not yet implemented");
    }

    //TODO verfiy this is still needed
    @Override
    public void fit(INDArray data) {
        xi = data.slice(0);
        INDArrayIndex[] everythingElse = {
                NDArrayIndex.interval(1,data.rows()),NDArrayIndex.interval(0,data.columns())
        };
        xs = data.get(everythingElse);
        Solver solver = new Solver.Builder()
                .configure(conf).model(this).listeners(getListeners())
                .build();
        solver.optimize();
    }

    //TODO verfiy this is correct
    @Override
    public int batchSize() {
        return xi.rows();
    }

}<|MERGE_RESOLUTION|>--- conflicted
+++ resolved
@@ -88,18 +88,8 @@
 
         INDArray activations = activate(true);
 
-<<<<<<< HEAD
-        INDArray dY = Nd4j.vstack(Nd4j.zeros(y.columns()), y);
-        INDArray dWd = hOut.transpose().mmul(dY);
-        INDArray dBd = Nd4j.sum(dWd,0);
-        INDArray dHout = dY.mmul(decoderWeights.transpose());
-        if(conf.getLayer().getDropOut() > 0) {
-            dHout.muli(u2);
-        }
-=======
         INDArray inputWeights = getParam(LSTMParamInitializer.INPUT_WEIGHT_KEY);
         INDArray recurrentWeights = getParam(LSTMParamInitializer.RECURRENT_WEIGHT_KEY);
->>>>>>> 32f5c69d
 
         // Original code with y - output passed in...
         //add column of zeros since not used in forward pass
@@ -110,7 +100,7 @@
         INDArray biasGradients = Nd4j.sum(inputWeightGradients,0); // dbd
         INDArray dHout = dY.mmul(inputWeights.transpose()); //TODO is this nextEpsilon?
 
-        if(conf.isUseDropConnect() & conf.getDropOut() > 0)
+        if(conf.isUseDropConnect() & conf.getLayer().getDropOut() > 0)
             dHout.muli(u2);
 
         //backprop the LSTM
@@ -126,19 +116,11 @@
         int hiddenLayerSize = outputActivations.columns(); // d
 
 
-<<<<<<< HEAD
-        for(int t = n -1; t > 0; t--) {
+        for(int t = sequenceLen -1; t > 0; t--) {
             if(conf.getLayer().getActivationFunction().equals("tanh")) {
-                INDArray tanhCt = tanh(c.slice(t));
-                dIFogF.slice(t).put(new INDArrayIndex[]{interval(2 * d,3 * d)},tanhCt.mul(dHout.slice(t)));
-                dC.slice(t).addi(pow(tanhCt,2).rsubi(1).muli(iFogF.slice(t).get(interval(2 * d, 3 * d)).mul(dHout.slice(t))));
-=======
-        for(int t = sequenceLen -1; t > 0; t--) {
-            if(conf.getActivationFunction().equals("tanh")) {
                 INDArray tanhCt = tanh(memCellActivations.slice(t));
                 dIFogA.slice(t).put(new INDArrayIndex[]{interval(2 * hiddenLayerSize,3 * hiddenLayerSize)},tanhCt.mul(dHout.slice(t)));
                 dC.slice(t).addi(pow(tanhCt,2).rsubi(1).muli(iFogA.slice(t).get(interval(2 * hiddenLayerSize, 3 * hiddenLayerSize)).mul(dHout.slice(t))));
->>>>>>> 32f5c69d
             }
             else {
                 dIFogA.slice(t).put(new INDArrayIndex[]{interval(2 * hiddenLayerSize,3 * hiddenLayerSize)},memCellActivations.slice(t).mul(dHout.slice(t)));
@@ -167,14 +149,8 @@
                 dHout.slice(t - 1).addi(dHin.slice(t).get(interval(1 + hiddenLayerSize, dHin.columns())));
 
 
-<<<<<<< HEAD
-
-            if(conf.getLayer().getDropOut() > 0)
-                dx.muli(u);
-=======
-            if(conf.isUseDropConnect() & conf.getDropOut() > 0)
+            if(conf.isUseDropConnect() & conf.getLayer().getDropOut() > 0)
                 dX.muli(u);
->>>>>>> 32f5c69d
 
         }
 
@@ -200,17 +176,10 @@
         INDArray decoderBias = getParam(LSTMParamInitializer.BIAS_KEY);
 
 
-<<<<<<< HEAD
         if(conf.getLayer().getDropOut() > 0) {
             double scale = 1 / (1 - conf.getLayer().getDropOut());
-            u = Nd4j.rand(x.shape()).lti(1 - conf.getLayer().getDropOut()).muli(scale);
-            x.muli(u);
-=======
-        if(conf.getDropOut() > 0) {
-            double scale = 1 / (1 - conf.getDropOut());
-            u = Nd4j.rand(input.shape()).lti(1 - conf.getDropOut()).muli(scale);
+            u = Nd4j.rand(input.shape()).lti(1 - conf.getLayer().getDropOut()).muli(scale);
             input.muli(u);
->>>>>>> 32f5c69d
         }
 
         int sequenceLen = input.rows(); // n, not miniBatch
@@ -246,34 +215,24 @@
             //i dot product h(WcxXt + WcmMt-1)
             memCellActivations.putRow(t, iFogA.slice(t).get(interval(0, hiddenLayerSize)).mul(iFogA.slice(t).get(interval(3 * hiddenLayerSize, iFogA.columns()))));
 
-<<<<<<< HEAD
-            if(conf.getLayer().getActivationFunction().equals("tanh"))
-                hOut.slice(t).assign(iFogF.slice(t).get(interval(2 * d,3 * d)).mul(tanh(c.getRow(t))));
-=======
->>>>>>> 32f5c69d
 
             if(t > 0)
                 // Ct curr memory cell activations after t 0
                 memCellActivations.slice(t).addi(iFogA.slice(t).get(interval(hiddenLayerSize, 2 * hiddenLayerSize)).mul(prevMemCellActivations));
 
             // mt hidden out or output before activation
-            if(conf.getActivationFunction().equals("tanh")) {
+            if(conf.getLayer().getActivationFunction().equals("tanh")) {
                 outputActivations.slice(t).assign(iFogA.slice(t).get(interval(2 * hiddenLayerSize, 3 * hiddenLayerSize)).mul(tanh(memCellActivations.getRow(t))));
             } else {
                 outputActivations.slice(t).assign(iFogA.slice(t).get(interval(2 * hiddenLayerSize, 3 * hiddenLayerSize)).mul(memCellActivations.getRow(t)));
             }
         }
 
-<<<<<<< HEAD
-        if(conf.getLayer().getDropOut() > 0) {
-            u2 = Dropout.applyDropout(hOut,conf.getLayer().getDropOut(),u2);
-=======
         if(conf.isUseDropConnect() && training) {
-            if (conf.getDropOut() > 0) {
-                u2 = Dropout.applyDropout(outputActivations, conf.getDropOut(), u2);
+            if (conf.getLayer().getDropOut() > 0) {
+                u2 = Dropout.applyDropout(outputActivations, conf.getLayer().getDropOut(), u2);
                 outputActivations.muli(u2);
             }
->>>>>>> 32f5c69d
         }
 
         return outputActivations.get(interval(1, outputActivations.rows())).mmul(decoderWeights).addiRowVector(decoderBias);
@@ -477,13 +436,8 @@
         iFogf.slice(t).put(after,tanh(iFogf.slice(t).get(after)));
         c.slice(t).assign(iFogf.slice(t).get(interval(0,d)).mul(iFogf.slice(t).get(interval(3 * d,iFogf.columns()))).addi(iFogf.slice(t).get(interval(d, 2 * d))).muli(cPrev));
 
-<<<<<<< HEAD
         if(conf.getLayer().getActivationFunction().equals("tanh"))
-            hOut.slice(t).assign(iFogf.slice(t).get(interval(2 * d,3 * d)).mul(tanh(c.slice(t))));
-=======
-        if(conf.getActivationFunction().equals("tanh"))
             outputActivations.slice(t).assign(iFogf.slice(t).get(interval(2 * d,3 * d)).mul(tanh(c.slice(t))));
->>>>>>> 32f5c69d
         else
             outputActivations.slice(t).assign(iFogf.slice(t).get(interval(2 * d,3 * d)).mul(c.slice(t)));
         INDArray y = outputActivations.mmul(decoderWeights).addiRowVector(decoderBias);
