package org.deeplearning4j.util;

import lombok.NonNull;
import org.deeplearning4j.nn.api.Layer;
import org.deeplearning4j.nn.api.Model;
import org.deeplearning4j.nn.api.Updater;
import org.deeplearning4j.nn.conf.ComputationGraphConfiguration;
import org.deeplearning4j.nn.conf.MultiLayerConfiguration;
import org.deeplearning4j.nn.conf.layers.RBM;
import org.deeplearning4j.nn.graph.ComputationGraph;
import org.deeplearning4j.nn.multilayer.MultiLayerNetwork;
import org.deeplearning4j.nn.updater.graph.ComputationGraphUpdater;
import org.nd4j.linalg.api.ndarray.INDArray;
import org.nd4j.linalg.dataset.api.DataSetPreProcessor;
import org.nd4j.linalg.factory.Nd4j;
import org.nd4j.linalg.heartbeat.reports.Task;

import java.io.*;
import java.util.zip.ZipEntry;
import java.util.zip.ZipFile;
import java.util.zip.ZipInputStream;
import java.util.zip.ZipOutputStream;

/**
 * Utility class suited to save/restore neural net models
 *
 * @author raver119@gmail.com
 */
public class ModelSerializer {

    public static final String UPDATER_BIN = "updater.bin";

    private ModelSerializer() {
    }

    /**
     * Write a model to a file
     * @param model the model to write
     * @param file the file to write to
     * @param saveUpdater whether to save the updater or not
     * @throws IOException
     */
    public static void writeModel(@NonNull Model model, @NonNull File file, boolean saveUpdater) throws IOException {
        try(BufferedOutputStream stream = new BufferedOutputStream(new FileOutputStream(file))){
            writeModel(model, stream, saveUpdater);
        }
    }

    /**
     * Write a model to a file path
     * @param model the model to write
     * @param path the path to write to
     * @param saveUpdater whether to save the updater
     *                    or not
     * @throws IOException
     */
    public static void writeModel(@NonNull Model model, @NonNull String path, boolean saveUpdater) throws IOException {
        try(BufferedOutputStream stream = new BufferedOutputStream(new FileOutputStream(path))){
            writeModel(model, stream, saveUpdater);
        }
    }

    /**
     * Write a model to an output stream
     * @param model the model to save
     * @param stream the output stream to write to
     * @param saveUpdater whether to save the updater for the model or not
     * @throws IOException
     */
    public static void writeModel(@NonNull Model model, @NonNull OutputStream stream, boolean saveUpdater) throws IOException {
        ZipOutputStream zipfile = new ZipOutputStream(stream);

        // save json first
        String json = "";
        if (model instanceof MultiLayerNetwork) {
            json = ((MultiLayerNetwork) model).getLayerWiseConfigurations().toJson();
        } else if (model instanceof ComputationGraph) {
            json = ((ComputationGraph) model).getConfiguration().toJson();
        }

        ZipEntry config = new ZipEntry("configuration.json");
        zipfile.putNextEntry(config);

        writeEntry(new ByteArrayInputStream(json.getBytes()), zipfile);

        ZipEntry coefficients = new ZipEntry("coefficients.bin");
        zipfile.putNextEntry(coefficients);

        ByteArrayOutputStream bos = new ByteArrayOutputStream();
        DataOutputStream dos = new DataOutputStream(bos);
        Nd4j.write(model.params(), dos);
        dos.flush();
        dos.close();

        InputStream inputStream = new ByteArrayInputStream(bos.toByteArray());
        writeEntry(inputStream, zipfile);

        if (saveUpdater) {
            ZipEntry updater = new ZipEntry(UPDATER_BIN);
            zipfile.putNextEntry(updater);


            bos = new ByteArrayOutputStream();
            ObjectOutputStream oos = new ObjectOutputStream(bos);
            if (model instanceof  MultiLayerNetwork) {
                oos.writeObject(((MultiLayerNetwork) model).getUpdater());
            } else if (model instanceof ComputationGraph) {
                oos.writeObject(((ComputationGraph) model).getUpdater());
            }
            oos.flush();
            oos.close();

            inputStream = new ByteArrayInputStream(bos.toByteArray());
            writeEntry(inputStream, zipfile);
        }

        zipfile.flush();
        zipfile.close();
    }


    private static void writeEntry(InputStream inputStream, ZipOutputStream zipStream) throws IOException {
        byte[] bytes = new byte[1024];
        int bytesRead;
        while ((bytesRead = inputStream.read(bytes)) != -1) {
            zipStream.write(bytes, 0, bytesRead);
        }
    }

    /**
     * Load a multi layer network
     * from a file
     * @param file the file to load from
     * @return the loaded multi layer network
     * @throws IOException
     */
    public static MultiLayerNetwork restoreMultiLayerNetwork(@NonNull File file) throws IOException {
        ZipFile zipFile = new ZipFile(file);

        boolean gotConfig = false;
        boolean gotCoefficients = false;
        boolean gotUpdater = false;
        boolean gotPreProcessor = false;

        String json = "";
        INDArray params = null;
        Updater updater = null;
        DataSetPreProcessor preProcessor = null;


        ZipEntry config = zipFile.getEntry("configuration.json");
        if (config != null) {
            //restoring configuration

            InputStream stream = zipFile.getInputStream(config);
            BufferedReader reader = new BufferedReader(new InputStreamReader(stream));
            String line = "";
            StringBuilder js = new StringBuilder();
            while ((line = reader.readLine()) != null) {
                js.append(line).append("\n");
            }
            json = js.toString();

            reader.close();
            stream.close();
            gotConfig = true;
        }


        ZipEntry coefficients = zipFile.getEntry("coefficients.bin");
        if (coefficients != null) {
            InputStream stream = zipFile.getInputStream(coefficients);
            DataInputStream dis = new DataInputStream(stream);
            params = Nd4j.read(dis);

            dis.close();
            gotCoefficients = true;
        }


        ZipEntry updaters = zipFile.getEntry(UPDATER_BIN);
        if (updaters != null) {
            InputStream stream = zipFile.getInputStream(updaters);
            ObjectInputStream ois = new ObjectInputStream(stream);

            try {
                updater = (Updater) ois.readObject();
            } catch (ClassNotFoundException e) {
                throw new RuntimeException(e);
            }

            gotUpdater = true;
        }

        ZipEntry prep = zipFile.getEntry("preprocessor.bin");
        if (prep != null) {
            InputStream stream = zipFile.getInputStream(prep);
            ObjectInputStream ois = new ObjectInputStream(stream);

            try {
                preProcessor = (DataSetPreProcessor) ois.readObject();
            } catch (ClassNotFoundException e) {
                throw new RuntimeException(e);
            }

            gotPreProcessor = true;
        }


        zipFile.close();

        if (gotConfig && gotCoefficients) {
            MultiLayerConfiguration confFromJson = MultiLayerConfiguration.fromJson(json);
            MultiLayerNetwork network = new MultiLayerNetwork(confFromJson);
            network.init(params, false);


            if (gotUpdater && updater != null) {
                network.setUpdater(updater);
            }
            return network;
        } else throw new IllegalStateException("Model wasnt found within file: gotConfig: ["+ gotConfig+"], gotCoefficients: ["+ gotCoefficients+"], gotUpdater: ["+gotUpdater+"]");
    }


    /**
     * Load a multi layer network
     * from a file
     * @param is the inputstream to load from
     * @return the loaded multi layer network
     * @throws IOException
     */
    public static MultiLayerNetwork restoreMultiLayerNetwork(@NonNull InputStream is) throws IOException {
        ZipInputStream zipFile = new ZipInputStream(is);

        boolean gotConfig = false;
        boolean gotCoefficients = false;
        boolean gotUpdater = false;
        boolean gotPreProcessor = false;

        String json = "";
        INDArray params = null;
        DataSetPreProcessor preProcessor = null;
        Updater updater = null;


        ZipEntry entry;
        while((entry = zipFile.getNextEntry()) != null) {
            switch (entry.getName()) {
                case "configuration.json":
                    DataInputStream dis = new DataInputStream(zipFile);
                    params = Nd4j.read(dis);
                    gotConfig = true;
                    break;
                case "coefficients.bin":
                    DataInputStream dis2 = new DataInputStream(zipFile);
                    params = Nd4j.read(dis2);
                    gotCoefficients = true;
                    break;
<<<<<<< HEAD
                case "updater.bin": {
=======
                case UPDATER_BIN:
>>>>>>> ea206868
                    ObjectInputStream ois = new ObjectInputStream(zipFile);

                    try {
                        updater = (Updater) ois.readObject();
                    } catch (ClassNotFoundException e) {
                        throw new RuntimeException(e);
                    }

                    gotUpdater = true;
                    }
                    break;
                case "preprocessor.bin": {
                    ObjectInputStream ois = new ObjectInputStream(zipFile);

                    try {
                        preProcessor = (DataSetPreProcessor) ois.readObject();
                    } catch (ClassNotFoundException e) {
                        throw new RuntimeException(e);
                    }

                    gotPreProcessor = true;
                }
                break;

            }

            zipFile.closeEntry();

        }


        zipFile.close();

        if (gotConfig && gotCoefficients) {
            MultiLayerConfiguration confFromJson = MultiLayerConfiguration.fromJson(json);
            MultiLayerNetwork network = new MultiLayerNetwork(confFromJson);
            network.init(params, false);

            if (gotUpdater && updater != null) {
                network.setUpdater(updater);
            }
            return network;
        } else throw new IllegalStateException("Model wasnt found within file: gotConfig: ["+ gotConfig+"], gotCoefficients: ["+ gotCoefficients+"], gotUpdater: ["+gotUpdater+"]");
    }

    /**
     *
     * @param path
     * @return
     * @throws IOException
     */
    public static MultiLayerNetwork restoreMultiLayerNetwork(@NonNull String path) throws IOException {
        return restoreMultiLayerNetwork(new File(path));
    }

    /**
     *
     * @param path
     * @return
     * @throws IOException
     */
    public static ComputationGraph restoreComputationGraph(@NonNull String path) throws IOException {
        return restoreComputationGraph(new File(path));
    }


    /**
     * Load a computation graph from a file
     * @param is the inputstream to get the computation graph from
     * @return the loaded computation graph
     *
     * @throws IOException
     */
    public static ComputationGraph restoreComputationGraph(@NonNull InputStream is) throws IOException {
        ZipInputStream zis = new ZipInputStream(is);
        boolean gotConfig = false;
        boolean gotCoefficients = false;
        boolean gotUpdater = false;
        boolean gotPreProcessor = false;

        String json = "";
        INDArray params = null;
        ComputationGraphUpdater updater = null;
        DataSetPreProcessor preProcessor = null;
        BufferedReader reader = new BufferedReader(new InputStreamReader(zis));

        ZipEntry entry;
        while((entry = zis.getNextEntry()) != null) {
            switch(entry.getName()) {
                case "configuration.json":
                    String line;
                    StringBuilder js = new StringBuilder();
                    while ((line = reader.readLine()) != null) {
                        js.append(line).append("\n");
                    }
                    json = js.toString();

                    gotConfig = true;
                    break;
                case "coefficients.bin":
                    DataInputStream dis = new DataInputStream(zis);
                    params = Nd4j.read(dis);

                    gotCoefficients = true;
                    break;
<<<<<<< HEAD
                case "updater.bin": {
=======
                case UPDATER_BIN:
>>>>>>> ea206868
                    ObjectInputStream ois = new ObjectInputStream(zis);

                    try {
                        updater = (ComputationGraphUpdater) ois.readObject();
                    } catch (ClassNotFoundException e) {
                        throw new RuntimeException(e);
                    }

                    gotUpdater = true;
                    }
                    break;
                case "preprocessor.bin": {
                    ObjectInputStream ois = new ObjectInputStream(zis);

                    try {
                        preProcessor = (DataSetPreProcessor) ois.readObject();
                    } catch (ClassNotFoundException e) {
                        throw new RuntimeException(e);
                    }

                    gotPreProcessor = true;
                    }
                    break;
            }

            zis.closeEntry();
        }

        if (gotConfig && gotCoefficients) {
            ComputationGraphConfiguration confFromJson = ComputationGraphConfiguration.fromJson(json);
            ComputationGraph cg = new ComputationGraph(confFromJson);
            cg.init(params, false);

            if (gotUpdater && updater != null) {
                cg.setUpdater(updater);
            }

            zis.close();

            return cg;
        }
        else {
            zis.close();
            throw new IllegalStateException("Model wasnt found within file: gotConfig: [" + gotConfig + "], gotCoefficients: [" + gotCoefficients + "], gotUpdater: [" + gotUpdater + "]");
        }
    }

    /**
     * Load a computation graph from a file
     * @param file the file to get the computation graph from
     * @return the loaded computation graph
     *
     * @throws IOException
     */
    public static ComputationGraph restoreComputationGraph(@NonNull File file) throws IOException {
        ZipFile zipFile = new ZipFile(file);

        boolean gotConfig = false;
        boolean gotCoefficients = false;
        boolean gotUpdater = false;
        boolean gotPreProcessor = false;

        String json = "";
        INDArray params = null;
        ComputationGraphUpdater updater = null;
        DataSetPreProcessor preProcessor = null;


        ZipEntry config = zipFile.getEntry("configuration.json");
        if (config != null) {
            //restoring configuration

            InputStream stream = zipFile.getInputStream(config);
            BufferedReader reader = new BufferedReader(new InputStreamReader(stream));
            String line = "";
            StringBuilder js = new StringBuilder();
            while ((line = reader.readLine()) != null) {
                js.append(line).append("\n");
            }
            json = js.toString();

            reader.close();
            stream.close();
            gotConfig = true;
        }


        ZipEntry coefficients = zipFile.getEntry("coefficients.bin");
        if (coefficients != null) {
            InputStream stream = zipFile.getInputStream(coefficients);
            DataInputStream dis = new DataInputStream(stream);
            params = Nd4j.read(dis);

            dis.close();
            gotCoefficients = true;
        }


        ZipEntry updaters = zipFile.getEntry(UPDATER_BIN);
        if (updaters != null) {
            InputStream stream = zipFile.getInputStream(updaters);
            ObjectInputStream ois = new ObjectInputStream(stream);

            try {
                updater = (ComputationGraphUpdater) ois.readObject();
            } catch (ClassNotFoundException e) {
                throw new RuntimeException(e);
            }

            gotUpdater = true;
        }

        ZipEntry prep = zipFile.getEntry("preprocessor.bin");
        if (prep != null) {
            InputStream stream = zipFile.getInputStream(prep);
            ObjectInputStream ois = new ObjectInputStream(stream);

            try {
                preProcessor = (DataSetPreProcessor) ois.readObject();
            } catch (ClassNotFoundException e) {
                throw new RuntimeException(e);
            }

            gotPreProcessor = true;
        }


        zipFile.close();

        if (gotConfig && gotCoefficients) {
            ComputationGraphConfiguration confFromJson = ComputationGraphConfiguration.fromJson(json);
            ComputationGraph cg = new ComputationGraph(confFromJson);
            cg.init(params, false);


            if (gotUpdater && updater != null) {
                cg.setUpdater(updater);
            }
            return cg;
        }
        else throw new IllegalStateException("Model wasnt found within file: gotConfig: [" + gotConfig + "], gotCoefficients: [" + gotCoefficients + "], gotUpdater: [" + gotUpdater+  "]");
    }

    /**
     *
     * @param model
     * @return
     */
    public static Task taskByModel(Model model) {
        Task task = new Task();
        try {
            task.setArchitectureType(Task.ArchitectureType.RECURRENT);
            if (model instanceof ComputationGraph) {
                task.setNetworkType(Task.NetworkType.ComputationalGraph);
                ComputationGraph network = (ComputationGraph) model;
                try {
                    if (network.getLayers() != null && network.getLayers().length > 0) {
                        for (Layer layer : network.getLayers()) {
                            if (layer instanceof RBM || layer instanceof org.deeplearning4j.nn.layers.feedforward.rbm.RBM) {
                                task.setArchitectureType(Task.ArchitectureType.RBM);
                                break;
                            }
                            if (layer.type().equals(Layer.Type.CONVOLUTIONAL)) {
                                task.setArchitectureType(Task.ArchitectureType.CONVOLUTION);
                                break;
                            } else if (layer.type().equals(Layer.Type.RECURRENT) || layer.type().equals(Layer.Type.RECURSIVE)) {
                                task.setArchitectureType(Task.ArchitectureType.RECURRENT);
                                break;
                            }
                        }
                    } else task.setArchitectureType(Task.ArchitectureType.UNKNOWN);
                } catch (Exception e) {
                    // do nothing here
                }
            } else if (model instanceof MultiLayerNetwork) {
                task.setNetworkType(Task.NetworkType.MultilayerNetwork);
                MultiLayerNetwork network = (MultiLayerNetwork) model;
                try {
                    if (network.getLayers() != null && network.getLayers().length > 0) {
                        for (Layer layer : network.getLayers()) {
                            if (layer instanceof RBM || layer instanceof org.deeplearning4j.nn.layers.feedforward.rbm.RBM) {
                                task.setArchitectureType(Task.ArchitectureType.RBM);
                                break;
                            }
                            if (layer.type().equals(Layer.Type.CONVOLUTIONAL)) {
                                task.setArchitectureType(Task.ArchitectureType.CONVOLUTION);
                                break;
                            } else if (layer.type().equals(Layer.Type.RECURRENT) || layer.type().equals(Layer.Type.RECURSIVE)) {
                                task.setArchitectureType(Task.ArchitectureType.RECURRENT);
                                break;
                            }
                        }
                    } else task.setArchitectureType(Task.ArchitectureType.UNKNOWN);
                } catch (Exception e) {
                    // do nothing here
                }
            }
            return task;
        } catch (Exception e) {
            task.setArchitectureType(Task.ArchitectureType.UNKNOWN);
            task.setNetworkType(Task.NetworkType.DenseNetwork);
            return task;
        }
    }
}<|MERGE_RESOLUTION|>--- conflicted
+++ resolved
@@ -11,7 +11,6 @@
 import org.deeplearning4j.nn.multilayer.MultiLayerNetwork;
 import org.deeplearning4j.nn.updater.graph.ComputationGraphUpdater;
 import org.nd4j.linalg.api.ndarray.INDArray;
-import org.nd4j.linalg.dataset.api.DataSetPreProcessor;
 import org.nd4j.linalg.factory.Nd4j;
 import org.nd4j.linalg.heartbeat.reports.Task;
 
@@ -257,11 +256,7 @@
                     params = Nd4j.read(dis2);
                     gotCoefficients = true;
                     break;
-<<<<<<< HEAD
-                case "updater.bin": {
-=======
-                case UPDATER_BIN:
->>>>>>> ea206868
+                case UPDATER_BIN: {
                     ObjectInputStream ois = new ObjectInputStream(zipFile);
 
                     try {
@@ -367,11 +362,7 @@
 
                     gotCoefficients = true;
                     break;
-<<<<<<< HEAD
-                case "updater.bin": {
-=======
-                case UPDATER_BIN:
->>>>>>> ea206868
+                case UPDATER_BIN:{
                     ObjectInputStream ois = new ObjectInputStream(zis);
 
                     try {
