--- conflicted
+++ resolved
@@ -796,7 +796,6 @@
     }
 
     @Test
-<<<<<<< HEAD
     public void testApplyingPreTrainConfigAndParams(){
         int nIn = 10;
         int nOut = 10;
@@ -835,8 +834,7 @@
 
     }
 
-
-=======
+    @Test
     public void testOptimizationAlgorithmsSearchBasic(){
         DataSetIterator iter = new IrisDataSetIterator(1,1);
 
@@ -865,5 +863,4 @@
         }
 
     }
->>>>>>> c8d92f9a
 }