package org.deeplearning4j.gradientcheck;

import static org.junit.Assert.*;

<<<<<<< HEAD
import java.util.Random;
=======
import java.util.Iterator;
import java.util.ServiceLoader;
>>>>>>> ecfbccd9

import org.deeplearning4j.datasets.iterator.impl.IrisDataSetIterator;
import org.deeplearning4j.nn.api.OptimizationAlgorithm;
import org.deeplearning4j.nn.conf.MultiLayerConfiguration;
import org.deeplearning4j.nn.conf.NeuralNetConfiguration;
import org.deeplearning4j.nn.conf.Updater;
import org.deeplearning4j.nn.conf.distribution.NormalDistribution;
import org.deeplearning4j.nn.conf.layers.DenseLayer;
import org.deeplearning4j.nn.conf.layers.GRU;
import org.deeplearning4j.nn.conf.layers.OutputLayer;
import org.deeplearning4j.nn.conf.preprocessor.RnnToFeedForwardPreProcessor;
import org.deeplearning4j.nn.multilayer.MultiLayerNetwork;
import org.deeplearning4j.nn.weights.WeightInit;
import org.junit.Test;
import org.nd4j.linalg.api.buffer.DataBuffer;
import org.nd4j.linalg.api.ndarray.INDArray;
import org.nd4j.linalg.dataset.DataSet;
import org.nd4j.linalg.factory.NDArrayFactory;
import org.nd4j.linalg.factory.Nd4j;
import org.nd4j.linalg.factory.Nd4jBackend;
import org.nd4j.linalg.lossfunctions.LossFunctions.LossFunction;

/**@author Alex Black 14 Aug 2015
 */
public class GradientCheckTests {

    private static final boolean PRINT_RESULTS = true;
    private static final boolean RETURN_ON_FIRST_FAILURE = false;
    private static final double DEFAULT_EPS = 1e-6;
    private static final double DEFAULT_MAX_REL_ERROR = 1e-2;

    static {
        Nd4j.dtype = DataBuffer.Type.DOUBLE;
        NDArrayFactory factory = Nd4j.factory();
        factory.setDType(DataBuffer.Type.DOUBLE);
    }

    @Test
    public void testGradientMLP2LayerIrisSimple(){
    	//Parameterized test, testing combinations of:
    	// (a) activation function
    	// (b) Whether to test at random initialization, or after some learning (i.e., 'characteristic mode of operation')
    	// (c) Loss function (with specified output activations)
    	String[] activFns = {"sigmoid","tanh","relu","hardtanh"};
    	boolean[] characteristic = {false,true};	//If true: run some backprop steps first
    	
    	LossFunction[] lossFunctions = {LossFunction.MCXENT, LossFunction.MSE};
    	String[] outputActivations = {"softmax","tanh"};	//i.e., lossFunctions[i] used with outputActivations[i] here
    	
    	DataSet ds = new IrisDataSetIterator(150,150).next();
        ds.normalizeZeroMeanZeroUnitVariance();
        INDArray input = ds.getFeatureMatrix();
        INDArray labels = ds.getLabels();
        
        ServiceLoader<Nd4jBackend> loader = ServiceLoader.load(Nd4jBackend.class);
        Iterator<Nd4jBackend> backendIterator = loader.iterator();
        while(backendIterator.hasNext()){
        	Nd4jBackend be = backendIterator.next();
            System.out.println(be + "\t" + be.isAvailable() + "\t" + be.getPriority());
        }
    	
    	for( String afn : activFns ){
    		for( boolean doLearningFirst : characteristic ){
    			for( int i=0; i<lossFunctions.length; i++ ){
    				LossFunction lf = lossFunctions[i];
    				String outputActivation = outputActivations[i];
    				
			        MultiLayerConfiguration conf = new NeuralNetConfiguration.Builder()
			                .activationFunction(afn)
			                .weightInit(WeightInit.DISTRIBUTION).dist(new NormalDistribution(0,1))
			                .regularization(false)
			                .optimizationAlgo(OptimizationAlgorithm.CONJUGATE_GRADIENT)
			                .updater(Updater.SGD).learningRate(1.0)
			                .seed(12345L)
			                .list(2)
			                .layer(0, new DenseLayer.Builder().nIn(4).nOut(3).build())
			                .layer(1, new OutputLayer.Builder(lf).activation(outputActivation).nIn(3).nOut(3).build())
			                .pretrain(false).backprop(true)
			                .build();
			
			        MultiLayerNetwork mln = new MultiLayerNetwork(conf);
			        mln.init();
			        
			        if(doLearningFirst){
			        	//Run a number of iterations of learning
				        mln.setInput(ds.getFeatures());
				        mln.setLabels(ds.getLabels());
				        mln.computeGradientAndScore();
				        double scoreBefore = mln.score();
				        for( int j=0; j<10; j++ ) mln.fit(ds);
				        mln.computeGradientAndScore();
				        double scoreAfter = mln.score();
				        //Can't test in 'characteristic mode of operation' if not learning
				        String msg = "testGradMLP2LayerIrisSimple() - score did not (sufficiently) decrease during learning - activationFn="
				        		+afn+", lossFn="+lf+", outputActivation="+outputActivation+", doLearningFirst="+doLearningFirst
				        		+" (before="+scoreBefore +", scoreAfter="+scoreAfter+")";
				        assertTrue(msg,scoreAfter < 0.8 *scoreBefore);
			        }
			
			        if( PRINT_RESULTS ){
			        	System.out.println("testGradientMLP2LayerIrisSimpleRandom() - activationFn="+afn+", lossFn="+lf+", outputActivation="+outputActivation
			        		+", doLearningFirst="+doLearningFirst );
			        	for( int j=0; j<mln.getnLayers(); j++ ) System.out.println("Layer " + j + " # params: " + mln.getLayer(j).numParams());
			        }
			
			        boolean gradOK = GradientCheckUtil.checkGradients(mln, DEFAULT_EPS, DEFAULT_MAX_REL_ERROR,
			                PRINT_RESULTS, RETURN_ON_FIRST_FAILURE, input, labels, true);
			
			        String msg = "testGradMLP2LayerIrisSimple() - activationFn="+afn+", lossFn="+lf+", outputActivation="+outputActivation
			        		+", doLearningFirst="+doLearningFirst;
			        assertTrue(msg,gradOK);
    			}
    		}
    	}
    }
    
    @Test
    public void testGradientMLP2LayerIrisL1L2Simple(){
        //As above (testGradientMLP2LayerIrisSimple()) but with L2, L1, and both L2/L1 applied
        //Need to run gradient through updater, so that L2 can be applied

    	String[] activFns = {"sigmoid","tanh","relu","hardtanh"};
    	boolean[] characteristic = {false,true};	//If true: run some backprop steps first
    	
    	LossFunction[] lossFunctions = {LossFunction.MCXENT, LossFunction.MSE};
    	String[] outputActivations = {"softmax","tanh"};	//i.e., lossFunctions[i] used with outputActivations[i] here
    	
    	DataSet ds = new IrisDataSetIterator(150,150).next();
        ds.normalizeZeroMeanZeroUnitVariance();
        INDArray input = ds.getFeatureMatrix();
        INDArray labels = ds.getLabels();
        
        double[] l2vals = {0.4, 0.0, 0.4};
        double[] l1vals = {0.0, 0.5, 0.5};	//i.e., use l2vals[i] with l1vals[i]
    	
    	for( String afn : activFns ){
    		for( boolean doLearningFirst : characteristic ){
    			for( int i=0; i<lossFunctions.length; i++ ){
    				for( int k=0; k<l2vals.length; k++ ){
	    				LossFunction lf = lossFunctions[i];
	    				String outputActivation = outputActivations[i];
	    				double l2 = l2vals[k];
	    				double l1 = l1vals[k];
	    				
				        MultiLayerConfiguration conf = new NeuralNetConfiguration.Builder()
				                .activationFunction(afn)
				                .weightInit(WeightInit.DISTRIBUTION).dist(new NormalDistribution(0,1))
				                .regularization(true).dropOut(0.0)
				                .l2(l2).l1(l1)
				                .optimizationAlgo(OptimizationAlgorithm.CONJUGATE_GRADIENT)
				                .updater(Updater.NONE)
				                .seed(12345L)
				                .list(2)
				                .layer(0, new DenseLayer.Builder().nIn(4).nOut(3).build())
				                .layer(1, new OutputLayer.Builder(lf).activation(outputActivation).nIn(3).nOut(3).build())
				                .pretrain(false).backprop(true)
				                .build();
				
				        MultiLayerNetwork mln = new MultiLayerNetwork(conf);
				        mln.init();
				        
				        if(doLearningFirst){
				        	//Run a number of iterations of learning
					        mln.setInput(ds.getFeatures());
					        mln.setLabels(ds.getLabels());
					        mln.computeGradientAndScore();
					        double scoreBefore = mln.score();
					        for( int j=0; j<10; j++ ) mln.fit(ds);
					        mln.computeGradientAndScore();
					        double scoreAfter = mln.score();
					        //Can't test in 'characteristic mode of operation' if not learning
					        String msg = "testGradMLP2LayerIrisSimple() - score did not (sufficiently) decrease during learning - activationFn="
					        		+afn+", lossFn="+lf+", outputActivation="+outputActivation+", doLearningFirst="+doLearningFirst
					        		+", l2="+l2+", l1="+l1+" (before="+scoreBefore +", scoreAfter="+scoreAfter+")";
					        assertTrue(msg,scoreAfter < 0.8 *scoreBefore);
				        }
				
				        if( PRINT_RESULTS ){
				        	System.out.println("testGradientMLP2LayerIrisSimpleRandom() - activationFn="+afn+", lossFn="+lf+", outputActivation="+outputActivation
				        		+", doLearningFirst="+doLearningFirst +", l2="+l2+", l1="+l1 );
				        	for( int j=0; j<mln.getnLayers(); j++ ) System.out.println("Layer " + j + " # params: " + mln.getLayer(j).numParams());
				        }
				
				        boolean gradOK = GradientCheckUtil.checkGradients(mln, DEFAULT_EPS, DEFAULT_MAX_REL_ERROR,
				                PRINT_RESULTS, RETURN_ON_FIRST_FAILURE, input, labels, true);
				
				        String msg = "testGradMLP2LayerIrisSimple() - activationFn="+afn+", lossFn="+lf+", outputActivation="+outputActivation
				        		+", doLearningFirst="+doLearningFirst +", l2="+l2+", l1="+l1;
				        assertTrue(msg,gradOK);
    				}
    			}
    		}
    	}
    }
    
    
    @Test
    public void testGRURNN(){
    	//Initial basic test of GRU RNN
    	Nd4j.getRandom().setSeed(12345L);
    	
    	int timeSeriesLength = 1;
    	int nIn = 5;
    	int gruLayerSize = 7;
    	int nOut = 3;
    	int miniBatchSize = 11;
    	
    	MultiLayerConfiguration conf = new NeuralNetConfiguration.Builder()
	        .weightInit(WeightInit.DISTRIBUTION).dist(new NormalDistribution(0,0.1))
	        .regularization(false)
	        .timeSeriesLength(timeSeriesLength)
	        .seed(12345L)
	        .list(2)
	        .layer(0, new GRU.Builder().nIn(nIn).nOut(gruLayerSize).activation("tanh").build())
	        .layer(1, new OutputLayer.Builder(LossFunction.MCXENT).activation("softmax").nIn(gruLayerSize).nOut(nOut).build())
	        .inputPreProcessor(1, new RnnToFeedForwardPreProcessor(timeSeriesLength))
	        .pretrain(false).backprop(true)
	        .build();
    	
    	MultiLayerNetwork mln = new MultiLayerNetwork(conf);
    	mln.init();
    	
    	Random r = new Random(12345L);
    	INDArray input = Nd4j.zeros(miniBatchSize,nIn,timeSeriesLength);
    	for( int i=0; i<miniBatchSize; i++ ){
    		for( int j=0; j<nIn; j++ ){
    			for( int k=0; k<timeSeriesLength; k++ ){
    				input.putScalar(new int[]{i,j,k},r.nextDouble()-0.5);
    			}
    		}
    	}
    	INDArray labels = Nd4j.zeros(miniBatchSize*timeSeriesLength,nOut);	//Would be this shape after reshaping 3d -> 2d for output layer
    	for( int i=0; i<labels.size(0); i++){
    		int idx = r.nextInt(nOut);
    		labels.putScalar(new int[]{i,idx}, 1.0f);
    	}
    	
    	if( PRINT_RESULTS ){
    		System.out.println("testGRURNN()");
    		for( int j=0; j<mln.getnLayers(); j++ ) System.out.println("Layer " + j + " # params: " + mln.getLayer(j).numParams());
    	}
    	
    	boolean gradOK = GradientCheckUtil.checkGradients(mln, DEFAULT_EPS, DEFAULT_MAX_REL_ERROR,
                PRINT_RESULTS, RETURN_ON_FIRST_FAILURE, input, labels, false);

        assertTrue(gradOK);
    }
}<|MERGE_RESOLUTION|>--- conflicted
+++ resolved
@@ -2,12 +2,7 @@
 
 import static org.junit.Assert.*;
 
-<<<<<<< HEAD
 import java.util.Random;
-=======
-import java.util.Iterator;
-import java.util.ServiceLoader;
->>>>>>> ecfbccd9
 
 import org.deeplearning4j.datasets.iterator.impl.IrisDataSetIterator;
 import org.deeplearning4j.nn.api.OptimizationAlgorithm;
@@ -27,7 +22,6 @@
 import org.nd4j.linalg.dataset.DataSet;
 import org.nd4j.linalg.factory.NDArrayFactory;
 import org.nd4j.linalg.factory.Nd4j;
-import org.nd4j.linalg.factory.Nd4jBackend;
 import org.nd4j.linalg.lossfunctions.LossFunctions.LossFunction;
 
 /**@author Alex Black 14 Aug 2015
@@ -61,13 +55,6 @@
         ds.normalizeZeroMeanZeroUnitVariance();
         INDArray input = ds.getFeatureMatrix();
         INDArray labels = ds.getLabels();
-        
-        ServiceLoader<Nd4jBackend> loader = ServiceLoader.load(Nd4jBackend.class);
-        Iterator<Nd4jBackend> backendIterator = loader.iterator();
-        while(backendIterator.hasNext()){
-        	Nd4jBackend be = backendIterator.next();
-            System.out.println(be + "\t" + be.isAvailable() + "\t" + be.getPriority());
-        }
     	
     	for( String afn : activFns ){
     		for( boolean doLearningFirst : characteristic ){
