--- conflicted
+++ resolved
@@ -1181,16 +1181,9 @@
                     break;
                 currPair = currLayer.backpropGradient(currPair.getSecond());
                 if(currPair.getSecond() != null){
-<<<<<<< HEAD
-                    //May be null for embedding layer, etc
-                    currPair.setSecond(currPair.getSecond().leverageTo(workspaceExternal));
-                }
-
-=======
                     //Epsilons may be null for embedding layer
                     currPair.setSecond(currPair.getSecond().leverageTo(workspaceExternal));
                 }
->>>>>>> 308e9eec
 
                 LinkedList<Triple<String, INDArray, Character>> tempList = new LinkedList<>();
                 for (Map.Entry<String, INDArray> entry : currPair.getFirst().gradientForVariable().entrySet()) {
